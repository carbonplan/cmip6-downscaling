<p align="left" >
<a href='https://carbonplan.org'>
<picture>
  <source media="(prefers-color-scheme: dark)" srcset="https://carbonplan-assets.s3.amazonaws.com/monogram/light-small.png">
  <img alt="CarbonPlan monogram." height="48" src="https://carbonplan-assets.s3.amazonaws.com/monogram/dark-small.png">
</picture>
</a>
</p>

# carbonplan / cmip6-downscaling

**climate downscaling using cmip6 data**

[![CI](https://github.com/carbonplan/cmip6-downscaling/actions/workflows/main.yaml/badge.svg)](https://github.com/carbonplan/cmip6-downscaling/actions/workflows/main.yaml)
[![PyPI](https://img.shields.io/pypi/v/cmip6-downscaling)](https://pypi.org/project/cmip6-downscaling)
[![License: MIT](https://img.shields.io/badge/License-MIT-blue.svg)](https://opensource.org/licenses/MIT)

<img
src='https://images.carbonplan.org/highlights/cmip6-downscaling-dark.png'
/>

This repository includes our tools/scripts/models/etc for climate downscaling. This work is described in more detail in a [web article](https://carbonplan.org/research/cmip6-downscaling-explainer) with
a companion [map tool](https://carbonplan.org/research/cmip6-downscaling) to explore the data. We encourage you to reach out if you are interested in using the code or datasets by [opening an issue](https://github.com/carbonplan/cmip6-downscaling/issues/new) or [sending us an email](mailto:hello@carbonplan.org).

## install

```shell
python -m pip install cmip6_downscaling
```

## usage

```python
from cmip6_downscaling.methods import ...
```

## data access

There are two ways to access the data using Python.

First, the entire collection of datasets at daily timescales is available through an `intake` catalog using the following code snippet.

```python 
import intake
cat = intake.open_esm_datastore(
  'https://rice1.osn.mghpcc.org/carbonplan/cp-cmip/version1/catalog/osn-rechunked-global-downscaled-cmip6.json'
)
```

You can check out this example [Jupyter notebook](https://github.com/carbonplan/cmip6-downscaling/blob/main/notebooks/accessing_data_example.ipynb) to see how to access the data, perform some simple analysis, and download subsets.

You can also access the data by using the URL of an individual dataset. See [the datasets page](https://github.com/carbonplan/cmip6-downscaling/blob/main/datasets.md) for a table of all available datasets in this collection with storage locations and other metadata. A code snippet showing how to use the URL is shown below:

<<<<<<< HEAD
```python 
=======
>>>>>>> a85c657a
import xarray as xr
xr.open_zarr('https://rice1.osn.mghpcc.org/carbonplan/cp-cmip/version1/rechunked_data/DeepSD/ScenarioMIP.CCCma.CanESM5.ssp245.r1i1p1f1.day.DeepSD.pr.zarr',chunks={})```
```

## license

All the code in this repository is [MIT](https://choosealicense.com/licenses/mit/)-licensed. Some of the data provided by this API is sourced from content made available under a [CC-BY-4.0](https://choosealicense.com/licenses/cc-by-4.0/) license. We include attribution for this content, and we please request that you also maintain that attribution if using this data.

## about us

CarbonPlan is a nonprofit organization that uses data and science for climate action. We aim to improve the transparency and scientific integrity of climate solutions with open data and tools. Find out more at [carbonplan.org](https://carbonplan.org/) or get in touch by [opening an issue](https://github.com/carbonplan/cmip6-downscaling/issues/new) or [sending us an email](mailto:hello@carbonplan.org).<|MERGE_RESOLUTION|>--- conflicted
+++ resolved
@@ -51,10 +51,7 @@
 
 You can also access the data by using the URL of an individual dataset. See [the datasets page](https://github.com/carbonplan/cmip6-downscaling/blob/main/datasets.md) for a table of all available datasets in this collection with storage locations and other metadata. A code snippet showing how to use the URL is shown below:
 
-<<<<<<< HEAD
 ```python 
-=======
->>>>>>> a85c657a
 import xarray as xr
 xr.open_zarr('https://rice1.osn.mghpcc.org/carbonplan/cp-cmip/version1/rechunked_data/DeepSD/ScenarioMIP.CCCma.CanESM5.ssp245.r1i1p1f1.day.DeepSD.pr.zarr',chunks={})```
 ```
