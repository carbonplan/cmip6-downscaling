--- conflicted
+++ resolved
@@ -38,7 +38,6 @@
 
 storage = Azure("prefect")
 
-<<<<<<< HEAD
 run_config = KubernetesRun(cpu_request=7, memory_request="16Gi", image=image, labels=["az-eu-west"])
 
 
@@ -126,141 +125,4 @@
     run_config=run_config,
 ) as flow:
     years = list(map(str, range(1979, 2021)))
-    downsample_and_combine.map(years)
-=======
-def get_store(bucket, prefix, account_key=None):
-    """helper function to create a zarr store"""
-    if account_key is None:
-        account_key = os.environ.get("AccountKey", None)
-
-    store = zarr.storage.ABSStore(
-        bucket, prefix=prefix, account_name="cmip6downscaling", account_key=account_key
-    )
-    return store
-
-
-def get_ERA5_zstore_list():
-    account_key = os.environ.get("AccountKey", None)
-    col = intake.open_esm_datastore(
-        "https://cmip6downscaling.blob.core.windows.net/cmip6/ERA5_catalog.json"
-    )
-    zstores = [zstore.split("az://cmip6/")[1] for zstore in col.df.zstore.to_list()]
-    store_list = [
-        get_store(bucket="cmip6", prefix=prefix, account_key=account_key) for prefix in zstores
-    ]
-    return store_list
-
-
-def get_var_name_dict():
-    var_name_dict = {
-        "eastward_wind_at_10_metres": "uas",
-        "northward_wind_at_10_metres": "vas",
-        "eastward_wind_at_100_metres": "ua100m",
-        "northward_wind_at_100_metres": "va100m",
-        "dew_point_temperature_at_2_metres": "tdps",
-        "air_temperature_at_2_metres": "tas",
-        "air_temperature_at_2_metres_1hour_Maximum": "tasmax",
-        "air_temperature_at_2_metres_1hour_Minimum": "tasmin",
-        "air_pressure_at_mean_sea_level": "psl",
-        "sea_surface_temperature": "tos",
-        "surface_air_pressure": "ps",
-        "integral_wrt_time_of_surface_direct_downwelling_shortwave_flux_in_air_1hour_Accumulation": "rsds",
-        "precipitation_amount_1hour_Accumulation": "pr",
-    }
-    return var_name_dict
-
-
-def map_tgt(tgt, connection_string):
-    """Uses fsspec to creating mapped object from target connection string"""
-    tgt_map = fsspec.get_mapper(tgt, connection_string=connection_string)
-    return tgt_map
-
-
-def get_storage_chunks(chunk_direction):
-
-    if chunk_direction.lower() == "time":
-        # mdf.isel(time=slice(0,2)).nbytes/1e6 = ~102 MB. So every two days of full slices is 100MB
-        target_chunks = {"lat": 721, "lon": 1440, "time": 2}
-    elif chunk_direction.lower() == "space":
-        # time_mult = 368184 (time_mult is # of time entries) -- (ds.isel(time=0,lat=slice(0,2),lon=slice(0,2)).nbytes * time_mult)/1e6 = ~88MB
-        target_chunks = {"lat": 2, "lon": 2, "time": -1}
-    return target_chunks
-
-
-def write_zarr_store(ds, storage_chunks):
-    mapped_tgt = map_tgt("az://cmip6/ERA5/ERA5_resample_chunked_time/", connection_string)
-    ds.to_zarr(mapped_tgt, mode="w", consolidated=True, chunk_store=storage_chunks)
-
-
-@task()
-def get_zarr_store_list():
-    # grab zstore list
-    store_list = get_ERA5_zstore_list()
-    return store_list
-
-
-@task()
-def downsample_and_combine(chunking_method, store_list):
-    # grab variable rename dictionary
-    var_name_dict = get_var_name_dict()
-
-    # Open all zarr stores for ERA5
-    ds_orig = xr.open_mfdataset(store_list, engine="zarr", concat_dim="time")
-    print(ds_orig)
-    ds = xr.Dataset()
-
-    # drop time1 bounds
-    ds_orig = ds_orig.drop("time1_bounds")
-
-    # change lat convention to go from +90 to -90  to -90 to +90. This will match GCM conventions
-    ds_orig = ds_orig.reindex({"lat": ds_orig.lat[::-1]})
-
-    # rename vars to match CMIP6 conventions
-    ds_orig = ds_orig.rename(var_name_dict)
-
-    # mean vars
-    ds["uas"] = ds_orig["uas"].resample(time="D").mean(keep_attrs=True)
-    ds["vas"] = ds_orig["vas"].resample(time="D").mean(keep_attrs=True)
-    ds["ua100m"] = ds_orig["ua100m"].resample(time="D").mean(keep_attrs=True)
-    ds["va100m"] = ds_orig["va100m"].resample(time="D").mean(keep_attrs=True)
-    ds["tdps"] = ds_orig["tdps"].resample(time="D").mean(keep_attrs=True)
-    ds["tas"] = ds_orig["tas"].resample(time="D").mean(keep_attrs=True)
-    ds["psl"] = ds_orig["psl"].resample(time="D").mean(keep_attrs=True)
-    ds["tos"] = ds_orig["tos"].resample(time="D").mean(keep_attrs=True)
-    ds["ps"] = ds_orig["ps"].resample(time="D").mean(keep_attrs=True)
-
-    # summed vars
-    ds["rsds"] = ds_orig["rsds"].resample(time="D").sum(keep_attrs=True) / 86400.0
-    ds["pr"] = ds_orig["pr"].resample(time="D").sum(keep_attrs=True) / 86400.0 * 1000.0
-
-    # min/max vars
-    ds["tasmax"] = ds_orig["tasmax"].resample(time="D").max(keep_attrs=True)
-    ds["tasmin"] = ds_orig["tasmin"].resample(time="D").min(keep_attrs=True)
-
-    # write CRS
-    ds = ds.rio.write_crs("EPSG:4326")
-    print(ds)
-    # write data as consolidated zarr store
-    storage_chunks = get_storage_chunks(chunking_method)
-    ds = ds.chunk(storage_chunks)
-    write_zarr_store(ds)
-
-
-run_config = KubernetesRun(
-    cpu_request=2,
-    memory_request="6Gi",
-    image="gcr.io/carbonplan/hub-notebook:b2ea31c",
-    labels=["az-eu-west"],
-    env={"EXTRA_PIP_PACKAGES": "git+git://github.com/carbonplan/cmip6-downscaling"},
-)
-storage = Azure("prefect")
-
-chunking_method = "space"
-with Flow(
-    name=f"Resample_ERA5_chunked_{chunking_method}",
-    storage=storage,
-    run_config=run_config,
-) as flow:
-    store_list = get_zarr_store_list()
-    downsample_and_combine(chunking_method, store_list)
->>>>>>> cb0c2b9f
+    downsample_and_combine.map(years)