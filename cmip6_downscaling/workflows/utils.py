--- conflicted
+++ resolved
@@ -352,10 +352,7 @@
         delete_chunks_encoding(ds)
         ds.chunk(chunks_dict).to_zarr(store, mode='w', consolidated=True)
 
-<<<<<<< HEAD
-=======
-
->>>>>>> cc7ef438
+
 def rechunk_zarr_array_with_caching(
     zarr_array: xr.Dataset,
     output_path: str,
@@ -416,11 +413,6 @@
     schema_dict = {}
     for var in zarr_array.data_vars:
         schema_dict[var] = DataArraySchema(chunks=chunks_dict[var])
-<<<<<<< HEAD
-
-=======
-    print(schema_dict)
->>>>>>> cc7ef438
     target_schema = DatasetSchema(schema_dict)
 
     # make storage patterns
@@ -428,10 +420,6 @@
 
     # check and see if the output is empty, if there is content, check that it's chunked correctly
     if len(target_store) > 0:
-<<<<<<< HEAD
-=======
-        print('in caching')
->>>>>>> cc7ef438
         output = xr.open_zarr(target_store)
         try:
             # if the content in target path is correctly chunked, return
@@ -450,20 +438,12 @@
     # process the input zarr array
     delete_chunks_encoding(zarr_array)
     try:
-<<<<<<< HEAD
-=======
-        print('verifying current shape')
->>>>>>> cc7ef438
         # now check if the input is already correctly chunked. If so, save to the output location and return
         target_schema.validate(zarr_array)
         zarr_array.to_zarr(target_store, mode='w', consolidated=True)
         return zarr_array
 
     except SchemaError:
-<<<<<<< HEAD
-=======
-        print('rechunking')
->>>>>>> cc7ef438
         # TODO: could switch this to a validation with xarray schema - confirm that the chunks are all uniform and
         # if not, chunk them according to the spec provided by `calc_auspicious_chunks_dict`
         example_var = list(zarr_array.data_vars)[0]
