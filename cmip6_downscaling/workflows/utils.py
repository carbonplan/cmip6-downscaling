import os
import random
import string
<<<<<<< HEAD

import fsspec
import xarray as xr
import zarr
from rechunker import api
=======
import numpy as np
import fsspec
import xarray as xr
import zarr
from rechunker import rechunk
import re
>>>>>>> a671c379


def get_store(prefix, account_key=None):
    """helper function to create a zarr store"""

    if account_key is None:
        account_key = os.environ.get("BLOB_ACCOUNT_KEY", None)

    store = zarr.storage.ABSStore(
        "carbonplan-downscaling",
        prefix=prefix,
        account_name="carbonplan",
        account_key=account_key,
    )
    return store


def temp_file_name():
    letters = string.ascii_lowercase
    return "".join(random.choice(letters) for i in range(10))


<<<<<<< HEAD
def rechunk_dataset(ds, chunks_dict, connection_string, max_mem="500MB"):
=======
def delete_chunks_encoding(ds):
    for data_var in ds.data_vars:
        if 'chunks' in ds[data_var].encoding:
            del ds[data_var].encoding['chunks']
    for coord in ds.coords:
        if 'chunks' in ds[coord].encoding:
            del ds[coord].encoding['chunks']


def rechunk_zarr_array(zarr_array, chunks_dict, connection_string, max_mem="10MB"):
>>>>>>> a671c379
    """[summary]

    Parameters
    ----------
<<<<<<< HEAD
    ds : [xarray dataset]
=======
    ds : [zarr array]
>>>>>>> a671c379
        [description]
    chunks_dict : dict
        Desired chunks sizes for each variable. They can either be specified in tuple or dict form.
        But dict is probably safer! When working in space you proabably want somehting like
        (1, -1, -1) where dims are of form (time, lat, lon). In time you probably want
        (-1, 10, 10). You likely want the same chunk sizes for each variable.
    connection_string : str
        [description]
    max_mem : str
        Likely can go higher than 500MB!

    Returns
    -------
    [type]
        [description]
    """
    path_tmp, path_tgt = temp_file_name(), temp_file_name()

<<<<<<< HEAD
    store_tmp = fsspec.get_mapper(
        "az://cmip6/temp/{}.zarr".format(path_tmp), connection_string=connection_string
    )
    store_tgt = fsspec.get_mapper(
        "az://cmip6/temp/{}.zarr".format(path_tgt), connection_string=connection_string
    )

    if "chunks" in ds["tasmax"].encoding:
        del ds["tasmax"].encoding["chunks"]

    api.rechunk(
        ds,
        target_chunks=chunks_dict,
        max_mem=max_mem,
        target_store=store_tgt,
        temp_store=store_tmp,
    ).execute()
    print("done with rechunk")
    rechunked_ds = xr.open_zarr(store_tgt)  # ideally we want consolidated=True but
    # it isn't working for some reason
    print("done with open_zarr")
    print(rechunked_ds["tasmax"].data.chunks)
    return rechunked_ds, path_tgt
=======
    temp_store = fsspec.get_mapper(
        "az://cmip6/temp/{}.zarr".format(path_tmp), connection_string=connection_string
    )
    target_store = fsspec.get_mapper(
        "az://cmip6/temp/{}.zarr".format(path_tgt), connection_string=connection_string
    )
    print(path_tmp)
    print(path_tgt)
    # delete_chunks_encoding(ds) # need to do this before since it wont work on zarr array
    # for some reason doing this on zarr arrays is faster than on xr.open_zarr - it calls `copy_chunk` less.
    rechunk_plan = rechunk(zarr_array, chunks_dict, max_mem, target_store, temp_store=temp_store)
    rechunk_plan.execute()
    rechunked_ds = xr.open_zarr(
        target_store
    )  # ideally we want consolidated=True but it seems that functionality isn't offered in rechunker right now
    # we can just add a consolidate_metadata step here to do it after the fact (once rechunker is done) but only
    # necessary if we'll reopen this rechukned_ds multiple times
    return rechunked_ds, path_tgt

def calc_auspicious_chunks_dict(ds, target_size='100mb', chunk_dims=('lat', 'lon')):
    assert target_size == '100mb', "Apologies, but not implemented for anything but 100m right now!"
    assert (
        type(chunk_dims) == tuple
    ), "Your chunk_dims likely includes one string but needs a comma after it! to be a tuple!"
    target_size_bytes = 100e6
    array_dims = dict(zip(ds.dims, ds.shape))
    chunks_dict = {}
    # dims not in chunk_dims should be one chunk (length -1)
    for dim in array_dims.keys():
        if dim not in chunk_dims:
            # rechunker doesn't like the the shorthand of -1 meaning the full length
            #  so we'll always just give it the full length of the dimension
            chunks_dict[dim] = array_dims[dim]
    # calculate the bytesize given the dtype
    data_bytesize = int(re.findall(r'\d+', str(ds.dtype))[0])
    # calculate single non_chunked_size based upon dtype
    smallest_size_one_chunk = data_bytesize * np.prod(
        [array_dims[dim] for dim in chunks_dict.keys()]
    )
    # the dims in chunk_dims should be of a square size that creates ~100 mb
    perfect_chunk = target_size_bytes / smallest_size_one_chunk
    # then make reasonable chunk size by rounding up (avoids corner case of it rounding down to 0...)
    perfect_chunk_length = int(np.ceil(perfect_chunk ** (1 / len(chunk_dims))))
    for dim in chunk_dims:
        chunks_dict[dim] = perfect_chunk_length

    return chunks_dict
>>>>>>> a671c379
<|MERGE_RESOLUTION|>--- conflicted
+++ resolved
@@ -1,20 +1,12 @@
 import os
 import random
 import string
-<<<<<<< HEAD
-
-import fsspec
-import xarray as xr
-import zarr
-from rechunker import api
-=======
 import numpy as np
 import fsspec
 import xarray as xr
 import zarr
 from rechunker import rechunk
 import re
->>>>>>> a671c379
 
 
 def get_store(prefix, account_key=None):
@@ -37,9 +29,6 @@
     return "".join(random.choice(letters) for i in range(10))
 
 
-<<<<<<< HEAD
-def rechunk_dataset(ds, chunks_dict, connection_string, max_mem="500MB"):
-=======
 def delete_chunks_encoding(ds):
     for data_var in ds.data_vars:
         if 'chunks' in ds[data_var].encoding:
@@ -50,16 +39,11 @@
 
 
 def rechunk_zarr_array(zarr_array, chunks_dict, connection_string, max_mem="10MB"):
->>>>>>> a671c379
     """[summary]
 
     Parameters
     ----------
-<<<<<<< HEAD
-    ds : [xarray dataset]
-=======
     ds : [zarr array]
->>>>>>> a671c379
         [description]
     chunks_dict : dict
         Desired chunks sizes for each variable. They can either be specified in tuple or dict form.
@@ -78,31 +62,6 @@
     """
     path_tmp, path_tgt = temp_file_name(), temp_file_name()
 
-<<<<<<< HEAD
-    store_tmp = fsspec.get_mapper(
-        "az://cmip6/temp/{}.zarr".format(path_tmp), connection_string=connection_string
-    )
-    store_tgt = fsspec.get_mapper(
-        "az://cmip6/temp/{}.zarr".format(path_tgt), connection_string=connection_string
-    )
-
-    if "chunks" in ds["tasmax"].encoding:
-        del ds["tasmax"].encoding["chunks"]
-
-    api.rechunk(
-        ds,
-        target_chunks=chunks_dict,
-        max_mem=max_mem,
-        target_store=store_tgt,
-        temp_store=store_tmp,
-    ).execute()
-    print("done with rechunk")
-    rechunked_ds = xr.open_zarr(store_tgt)  # ideally we want consolidated=True but
-    # it isn't working for some reason
-    print("done with open_zarr")
-    print(rechunked_ds["tasmax"].data.chunks)
-    return rechunked_ds, path_tgt
-=======
     temp_store = fsspec.get_mapper(
         "az://cmip6/temp/{}.zarr".format(path_tmp), connection_string=connection_string
     )
@@ -149,5 +108,4 @@
     for dim in chunk_dims:
         chunks_dict[dim] = perfect_chunk_length
 
-    return chunks_dict
->>>>>>> a671c379
+    return chunks_dict