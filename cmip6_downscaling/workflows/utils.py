--- conflicted
+++ resolved
@@ -15,16 +15,12 @@
 
 import cmip6_downscaling.config.config as config
 
-<<<<<<< HEAD
 cfg = config.CloudConfig()
 
 intermediate_cache_path = cfg.intermediate_cache_path
 connection_string = cfg.connection_string
 
-=======
-intermediate_cache_path = config.return_azure_config()["intermediate_cache_path"]
-connection_string = config.return_azure_config()["serializer"]
->>>>>>> 705a2fdb
+
 
 schema_maps_chunks = DataArraySchema(chunks={'lat': -1, 'lon': -1})
 
@@ -44,7 +40,6 @@
     return store
 
 
-<<<<<<< HEAD
 def subset_dataset(
     ds: xr.Dataset,
     start_time: str,
@@ -88,14 +83,6 @@
 
 def generate_batches(n, batch_size, buffer_size, one_indexed=False):
     """
-    ds must have a dimension called time that is a valid datetime index
-    """
-    # TODO: add tests. if buffer_size == 0, batches == cores
-    # construct 2 test cases
-
-=======
-def generate_batches(n, batch_size, buffer_size, one_indexed=False):
-    """
     Given the max value n, batch_size, and buffer_size, returns batches (include the buffer) and
     cores (exclude the buffer). For the smallest numbers, the largest values would be included in the buffer, and
     vice versa. For example, with n=10, batch_size=5, buffer_size=3, one_indexed=False. The `cores` output will contain
@@ -120,7 +107,7 @@
     cores: List
         List of core values in each batch excluding buffer values.
     """
->>>>>>> 705a2fdb
+
     cores = []
     batches = []
     if one_indexed:
@@ -500,11 +487,7 @@
     output_path: Optional[str] = None,
     max_mem: str = "200MB",
     overwrite: bool = False,
-<<<<<<< HEAD
     connection_string: Optional[str] = connection_string,
-=======
-    connection_string: Optional[str] = config.return_azure_config()["connection_string"],
->>>>>>> 705a2fdb
     cache_path: Optional[str] = intermediate_cache_path,
 ) -> xr.Dataset:
     """Use `rechunker` package to adjust chunks of dataset to a form
@@ -637,11 +620,7 @@
     ds: xr.Dataset,
     target_grid_ds: xr.Dataset,
     rechunked_ds_path: Optional[str] = None,
-<<<<<<< HEAD
     connection_string: Optional[str] = connection_string,
-=======
-    connection_string: Optional[str] = config.return_azure_config()["connection_string"],
->>>>>>> 705a2fdb
     **kwargs,
 ) -> xr.Dataset:
     """Regrid a dataset to a target grid. For use in both coarsening or interpolating to finer resolution.
