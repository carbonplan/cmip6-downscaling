--- conflicted
+++ resolved
@@ -425,11 +425,7 @@
     max_mem: str = "200MB",
     overwrite: bool = False,
     connection_string: Optional[str] = CONNECTION_STRING,
-<<<<<<< HEAD
-    cache_path: Optional[str] = intermediate_cache_path, 
-=======
     cache_path: Optional[str] = intermediate_cache_path,
->>>>>>> 51be904a
 ) -> xr.Dataset:
     """Use `rechunker` package to adjust chunks of dataset to a form
     conducive for your processing.
@@ -461,14 +457,10 @@
         if chunking_approach == 'full_space':
             chunk_dims = ('time',)  # if we need full maps, chunk along the time dimension
         elif chunking_approach == 'full_time':
-<<<<<<< HEAD
-            chunk_dims = ('lat', 'lon',)  # if we need full time series, chunk along the lat/lon dimensions
-=======
             chunk_dims = (
                 'lat',
                 'lon',
             )  # if we need full time series, chunk along the lat/lon dimensions
->>>>>>> 51be904a
         else:
             raise NotImplementedError("chunking_approach must be in ['full_space', 'full_time']")
         example_var = list(zarr_array.data_vars)[0]
@@ -544,13 +536,8 @@
             print(
                 'WARNING: Failed to write zarr store, perhaps because of variable chunk sizes, trying to rechunk it'
             )
-<<<<<<< HEAD
-            # clearing the store because the target store has already been created in the try statement above 
-            # and rechunker fails if there's already content at the target 
-=======
             # clearing the store because the target store has already been created in the try statement above
             # and rechunker fails if there's already content at the target
->>>>>>> 51be904a
             target_store.clear()
             zarr_array = zarr_array.chunk(chunks_dict[example_var])
             rechunk_plan = rechunk(
@@ -578,11 +565,7 @@
 ) -> xr.Dataset:
     """Regrid a dataset to a target grid. For use in both coarsening or interpolating to finer resolution.
     The function will check whether the dataset is chunked along time (into spatially-contiguous maps)
-<<<<<<< HEAD
-    and if not it will rechunk it. **kwargs are used to construct target path 
-=======
     and if not it will rechunk it. **kwargs are used to construct target path
->>>>>>> 51be904a
 
     Parameters
     ----------
@@ -596,13 +579,8 @@
     ds_regridded : xr.Dataset
         Final regridded dataset
     """
-<<<<<<< HEAD
-    # regridding requires ds to be contiguous in lat/lon, check if the input matches the 
-    # target_schema. 
-=======
     # regridding requires ds to be contiguous in lat/lon, check if the input matches the
     # target_schema.
->>>>>>> 51be904a
     schema_dict = {}
     for var in ds.data_vars:
         schema_dict[var] = schema_maps_chunks
@@ -616,15 +594,9 @@
             zarr_array=ds,
             chunking_approach='full_space',
             max_mem='1GB',
-<<<<<<< HEAD
-            connection_string=connection_string
-        )
-    
-=======
             connection_string=connection_string,
         )
 
->>>>>>> 51be904a
     regridder = xe.Regridder(ds_rechunked, target_grid_ds, "bilinear", extrap_method="nearest_s2d")
     ds_regridded = regridder(ds_rechunked)
     return ds_regridded