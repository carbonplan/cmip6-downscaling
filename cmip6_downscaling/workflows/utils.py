import os
import random
import re
import string
from typing import Optional, Tuple, Union

import fsspec
import numpy as np
import xarray as xr
import xesmf as xe
import zarr
from rechunker import rechunk
from xarray_schema import DataArraySchema, DatasetSchema
from xarray_schema.base import SchemaError

import cmip6_downscaling.config.config as config

schema_maps_chunks = DataArraySchema(chunks={'lat': -1, 'lon': -1})


def get_store(prefix, account_key=None):
    """helper function to create a zarr store"""

    if account_key is None:
        account_key = os.environ.get("BLOB_ACCOUNT_KEY", None)

    store = zarr.storage.ABSStore(
        "carbonplan-downscaling",
        prefix=prefix,
        account_name="carbonplan",
        account_key=account_key,
    )
    return store


def subset_dataset(
    ds: xr.Dataset,
<<<<<<< HEAD
    variable: str,
=======
>>>>>>> f021232c
    start_time: str,
    end_time: str,
    latmin: str,
    latmax: str,
    lonmin: str,
    lonmax: str,
<<<<<<< HEAD
    chunking_schema: Optional[dict] = None,
) -> xr.Dataset:
    """Uses Xarray slicing to spatially subset a dataset based on input params.

    Parameters
    ----------
    ds : xarray.Dataset
         Input Xarray dataset
    start_time : str
        Starting Time
    end_time : str
        Ending Time
    latmin : str
        Latitude Minimum
    latmax : str
        Latitude Maximum
    lonmin : str
        Longitude Minimum
    lonmax : str
        Longitude Maximum
    chunking_schema : str, optional
        Desired chunking schema. ex: {'time': 365, 'lat': 150, 'lon': 150}

    Returns
    -------
    Xarray Dataset
        Spatially subsetted Xarray dataset.
    """
    assert lonmax > lonmin
    assert latmax > latmin
    subset_ds = ds.sel(
        time=slice(start_time, end_time),
        lon=slice(float(lonmin), float(lonmax)),
        lat=slice(float(latmax), float(latmin)),
    )
    if chunking_schema is not None:
        target_schema = DataArraySchema(chunks=chunking_schema)
        try:
            target_schema.validate(subset_ds[variable])
        except SchemaError:
            subset_ds = subset_ds.chunk(chunking_schema)

    return subset_ds


def generate_batches(n, batch_size, buffer_size, one_indexed=False):
    """
    Given the max value n, batch_size, and buffer_size, returns batches (include the buffer) and
    cores (exclude the buffer). For the smallest numbers, the largest values would be included in the buffer, and
    vice versa. For example, with n=10, batch_size=5, buffer_size=3, one_indexed=False. The `cores` output will contain
    [[0, 1, 2, 3, 4], [5, 6, 7, 8, 9]], and `batches` output will contain [[7, 8, 9, 0, 1, 2, 3, 4, 5, 6, 7], [2, 3, 4, 5, 6, 7, 8, 9, 0, 1, 2]].
=======
) -> xr.Dataset:
    """Uses Xarray slicing to spatially subset a dataset based on input params.
>>>>>>> f021232c

    Parameters
    ----------
    ds : xarray.Dataset
         Input Xarray dataset
    start_time : str
        Starting Time
    end_time : str
        Ending Time
    latmin : str
        Latitude Minimum
    latmax : str
        Latitude Maximum
    lonmin : str
        Longitude Minimum
    lonmax : str
        Longitude Maximum

    Returns
    -------
    Xarray Dataset
        Spatially subsetted Xarray dataset.
    """
<<<<<<< HEAD
=======
    subset_ds = ds.sel(
        time=slice(start_time, end_time),
        lon=slice(float(lonmin), float(lonmax)),
        lat=slice(float(latmax), float(latmin)),
    )
    return subset_ds


def generate_batches(n, batch_size, buffer_size, one_indexed=False):
    """
    ds must have a dimension called time that is a valid datetime index
    """
    # TODO: add tests. if buffer_size == 0, batches == cores
    # construct 2 test cases
>>>>>>> f021232c

    cores = []
    batches = []
    if one_indexed:
        xmin = 1
        xmax = n + 1
    else:
        xmin = 0
        xmax = n
    for start in range(xmin, xmax, batch_size):
        end = min(start + batch_size, xmax)
        cores.append(np.arange(start, end))

        # add buffer
        end = end + buffer_size
        start = start - buffer_size
        batch = np.arange(start, end)
        batch[batch < xmin] += n
        batch[batch > xmax - 1] -= n
        batches.append(batch)

    return batches, cores


def load_paths(
    paths,
):  # What type do i use here since paths is of unknown length? : list[str]):
    ds_list = [xr.open_zarr(path) for path in paths]
    return ds_list


def temp_file_name():
    letters = string.ascii_lowercase
    return "".join(random.choice(letters) for i in range(10))


def delete_chunks_encoding(ds: Union[xr.Dataset, xr.DataArray]):
    for data_var in ds.data_vars:
        if "chunks" in ds[data_var].encoding:
            del ds[data_var].encoding["chunks"]
    for coord in ds.coords:
        if "chunks" in ds[coord].encoding:
            del ds[coord].encoding["chunks"]


def lon_to_180(ds):
    '''Converts longitude values to (-180, 180)

    Parameters
    ----------
    ds : xr.Dataset
        Input dataset with `lon` coordinate

    Returns
    -------
    xr.Dataset
        Copy of `ds` with updated coordinates

    See also
    --------
    cmip6_preprocessing.preprocessing.correct_lon
    '''

    ds = ds.copy()

    lon = ds["lon"].where(ds["lon"] < 180, ds["lon"] - 360)
    ds = ds.assign_coords(lon=lon)

    if "lon_bounds" in ds.variables:
        lon_b = ds["lon_bounds"].where(ds["lon_bounds"] < 180, ds["lon_bounds"] - 360)
        ds = ds.assign_coords(lon_bounds=lon_b)

    return ds


def make_rechunker_stores(
    connection_string: Optional[str] = config.CloudConfig().connection_string,
    output_path: Optional[str] = None,
) -> Tuple[fsspec.FSMap, fsspec.FSMap, str]:
    """Initialize two stores for rechunker to use as temporary and final rechunked locations
    Parameters
    ----------
    connection_string : str
        Connection string to give you write access to the stores
    Returns
    -------
    temp_store, target_store, path_tgt : tuple[fsspec.mapping.FSmap, fsspec.mapping.FSmap, string]
        Stores where rechunker will write and the path to the target store
    """
    path_tmp = "az://cmip6/temp/{}.zarr".format(temp_file_name())
    temp_store = fsspec.get_mapper(path_tmp, connection_string=connection_string)

    if output_path is None:
        output_path = "az://cmip6/temp/{}.zarr".format(temp_file_name())
    target_store = fsspec.get_mapper(output_path, connection_string=connection_string)
    return temp_store, target_store, output_path


def rechunk_zarr_array(
    zarr_array: xr.Dataset,
    zarr_array_location: str,
    variable: str,
    connection_string: Optional[str] = config.CloudConfig().connection_string,
    chunk_dims: Union[Tuple, dict] = ("time",),
    max_mem: str = "200MB",
):
    """Use `rechunker` package to adjust chunks of dataset to a form
    conducive for your processing.
    Parameters
    ----------
    zarr_array : zarr or xarray dataset
        Dataset you want to rechunk.
    zarr_array_location: str
        Path to where the input data is sitting. Only returned/used if zarr_array does not need to rechunked
    chunk_dims : Union[Tuple, dict]
        Information for chunking the ds. If a dict is passed, it will rechunk following sizes as specified. The dict should look like:
            {variable: {'lat': chunk_size_lat,
                        'lon': chunk_size_lon,
                        'time': chunk_size_lon}
            'lon': None,
            'lat': None,
            'time': None}.
        If a tuple is passed, it is the dimension(s) along which you want to chunk ds, and the optimal chunk sizes will get calculated internally.
    connection_string : str
        Connection string to give you write access
    max_mem : str
        The max memory you want to allow for a chunk. Probably want it to be around 100 MB, but that
        is also controlled by the `calc_auspicious_chunk_sizes` calls.
    Returns
    -------
    rechunked_ds, path_tgt : Tuple[xr.Dataset, str]
        Rechunked dataset as well as string of location where it's stored.
    """
    if type(chunk_dims) == tuple:
        chunks_dict = {
            variable: calc_auspicious_chunks_dict(zarr_array, chunk_dims=chunk_dims),
            "time": None,  # write None here because you don't want to rechunk this array
            "lon": None,
            "lat": None,
        }
    elif type(chunk_dims) == dict:
        chunks_dict = chunk_dims
        # ensure that the chunks_dict looks the way you want it to as {variable: {'lat': chunk_size_lat, 'lon': chunk_size_lon, 'time': chunk_size_lon}
        # 'lon': None, 'lat': None, 'time': none}
        assert variable in chunks_dict
        for dim in ["lat", "lon", "time"]:
            chunks_dict[dim] = None
            assert dim in chunks_dict[variable]

    # make the schema for what you want the rechunking routine to produce
    # so that you can check whether what you passed in (zarr_array) already looks like that
    # if it does, you'll skip the rechunking!
    target_schema = DataArraySchema(chunks=chunks_dict[variable])
    try:
        # first confirm that you have a zarr_array_location
        assert zarr_array_location is not None
        target_schema.validate(zarr_array[variable])
        # return back the dataset you introduced, and the path is None since you haven't created a new dataset
        return zarr_array, zarr_array_location
    except (SchemaError, AssertionError):
        delete_chunks_encoding(zarr_array)
        temp_store, target_store, path_tgt = make_rechunker_stores(connection_string)
        # delete_chunks_encoding(ds) # need to do this before since it wont work on zarr array
        # for some reason doing this on zarr arrays is faster than on xr.open_zarr - it calls `copy_chunk` less.
        # TODO: could switch this to a validation with xarray schema - confirm that the chunks are all uniform and
        # if not, chunk them according to the spec provided by `calc_auspicious_chunks_dict`
        try:
            rechunk_plan = rechunk(
                zarr_array, chunks_dict, max_mem, target_store, temp_store=temp_store
            )
            rechunk_plan.execute(retries=5)
        except ValueError:
            print(
                "WARNING: Failed to write zarr store, perhaps because of variable chunk sizes, trying to rechunk it"
            )
            # make new stores in case it failed mid-write. alternatively could clean up that store but
            # we don't have delete permission currently
            temp_store, target_store, path_tgt = make_rechunker_stores(connection_string)
            delete_chunks_encoding(zarr_array)
            # TODO: will always work but need to double check the result and if it's taking a long time
            rechunk_plan = rechunk(
                zarr_array.chunk(chunks_dict[variable]),
                chunks_dict,
                max_mem,
                target_store,
                temp_store=temp_store,
            )
            rechunk_plan.execute(retries=5)
        rechunked_ds = xr.open_zarr(target_store)
        # ideally we want consolidated=True but it seems that functionality isn't offered in rechunker right now
        # we can just add a consolidate_metadata step here to do it after the fact (once rechunker is done) but only
        # necessary if we'll reopen this rechukned_ds multiple times
        return rechunked_ds, path_tgt


def calc_auspicious_chunks_dict(
    da: Union[xr.DataArray, xr.Dataset],
    target_size: str = "100mb",
    chunk_dims: Tuple = ("lat", "lon"),
) -> dict:
    """Figure out a chunk size that, given the size of the dataset, the dimension(s) you want to chunk on
    and the data type, will fit under the target_size. Currently only works for 100mb which
    is the recommended chunk size for dask processing.
    Parameters
    ----------
    da : Union[xr.DataArray, xr.Dataset]
        Dataset or data array you're wanting to chunk
    target_size : str, optional
        Target size for chunk- dask recommends 100mb, by default '100mb'
    chunk_dims : tuple, optional
        Dimension(s) you want to chunk along, by default ('lat', 'lon')
    Returns
    -------
    chunks_dict : dict
        Dictionary of chunk sizes
    """
    assert target_size == "100mb", "Apologies, but not implemented for anything but 100m right now!"
    assert (
        type(chunk_dims) == tuple
    ), "Your chunk_dims likely includes one string but needs a comma after it! to be a tuple!"
    if type(da) == xr.Dataset:
        da = da.to_array().squeeze()
    target_size_bytes = 100e6
    array_dims = dict(zip(da.dims, da.shape))
    chunks_dict = {}
    # dims not in chunk_dims should be one chunk (length -1)
    for dim in array_dims.keys():
        if dim not in chunk_dims:
            # rechunker doesn't like the the shorthand of -1 meaning the full length
            #  so we'll always just give it the full length of the dimension
            chunks_dict[dim] = array_dims[dim]
    # calculate the bytesize given the dtype
    data_bytesize = int(re.findall(r"\d+", str(da.dtype))[0])
    # calculate single non_chunked_size based upon dtype
    smallest_size_one_chunk = data_bytesize * np.prod(
        [array_dims[dim] for dim in chunks_dict.keys()]
    )
    # the dims in chunk_dims should be of a square size that creates ~100 mb
    perfect_chunk = target_size_bytes / smallest_size_one_chunk
    # then make reasonable chunk size by rounding up (avoids corner case of it rounding down to 0...)
    perfect_chunk_length = int(np.ceil(perfect_chunk ** (1 / len(chunk_dims))))
    for dim in chunk_dims:
        chunks_dict[dim] = min(perfect_chunk_length, array_dims[dim])

    return chunks_dict


def regrid_dataset(
    ds: xr.Dataset,
    ds_path: Union[str, None],
    target_grid_ds: xr.Dataset,
    variable: str,
    connection_string: Optional[str] = config.CloudConfig().connection_string,
) -> Tuple[xr.Dataset, str]:
    """Regrid a dataset to a target grid. For use in both coarsening or interpolating to finer resolution.
    The function will check whether the dataset is chunked along time (into spatially-contiguous maps)
    and if not it will rechunk it.
    Parameters
    ----------
    ds : xr.Dataset
        Dataset you want to regrid
    ds_path: str
        Path to where the dataset is stored. If None
    target_grid_ds : xr.Dataset
        Template dataset whose grid you'll match
    variable : str
        variable you're working with
    connection_string : str
        Connection string to give you write access to the stores
    Returns
    -------
    ds_regridded : xr.Dataset
        Final regridded dataset
    ds_rechunked_path : str
        Path of original dataset rechunked along time (perhaps to be used by follow-on steps)
    """
    # use xarray_schema to check that the dataset is chunked into map space already
    # and if not rechunk it into map space (only do the rechunking if it's necessary)
    # we only have dataarray schema implemented now- can switch to datasets once that's done
    try:
        schema_maps_chunks.validate(ds[variable])
        ds_rechunked = ds
        ds_rechunked_path = ds_path
    except SchemaError:
        print('Entering rechunking...')
        # assert ds_path is not None, 'Must pass path to dataset so that you can rechunk it'
        ds_rechunked, ds_rechunked_path = rechunk_zarr_array(
            ds,
            ds_path,
            connection_string,
            variable,
            chunk_dims=("time",),
            max_mem="1GB",
        )

    regridder = xe.Regridder(ds_rechunked, target_grid_ds, "bilinear", extrap_method="nearest_s2d")
    ds_regridded = regridder(ds_rechunked)

    return ds_regridded, ds_rechunked_path


def get_spatial_anomalies(
    coarse_obs_path: str,
    fine_obs_rechunked_path: str,
    variable: str,
    connection_string: Optional[str] = config.CloudConfig().connection_string,
) -> xr.Dataset:
    """Calculate the seasonal cycle (12 timesteps) spatial anomaly associated
    with aggregating the fine_obs to a given coarsened scale and then reinterpolating
    it back to the original spatial resolution. The outputs of this function are
    dependent on three parameters:
    * a grid (as opposed to a specific GCM since some GCMs run on the same grid)
    * the time period which fine_obs (and by construct coarse_obs) cover
    * the variable
    Parameters
    ----------
    coarse_obs : xr.Dataset
        Coarsened to a GCM resolution. Chunked along time.
    fine_obs_rechunked_path : xr.Dataset
        Original observation spatial resolution. Chunked along time.
    variable: str
        The variable included in the dataset.
    Returns
    -------
    seasonal_cycle_spatial_anomalies : xr.Dataset
        Spatial anomaly for each month (i.e. of shape (nlat, nlon, 12))
    """
    # interpolate coarse_obs back to the original scale
    [coarse_obs, fine_obs_rechunked] = load_paths([coarse_obs_path, fine_obs_rechunked_path])

    obs_interpolated, _ = regrid_dataset(
        ds=coarse_obs,
        ds_path=coarse_obs_path,
        target_grid_ds=fine_obs_rechunked.isel(time=0),
        variable=variable,
        connection_string=connection_string,
    )
    # use rechunked fine_obs from coarsening step above because that is in map chunks so it
    # will play nice with the interpolated obs

    schema_maps_chunks.validate(fine_obs_rechunked[variable])

    # calculate difference between interpolated obs and the original obs
    spatial_anomalies = obs_interpolated - fine_obs_rechunked

    # calculate seasonal cycle (12 time points)
    seasonal_cycle_spatial_anomalies = spatial_anomalies.groupby("time.month").mean()
    return seasonal_cycle_spatial_anomalies


def write_dataset(ds: xr.Dataset, path: str, chunks_dims: Tuple = ("time",)) -> None:
    """Write out a dataset.
    Parameters
    ----------
    ds : xr.Dataset
        Dataset you want to write
    path : str
        Location where to write it
    chunks_dims : tuple, optional
        Dimension to chunk along if chunks are iffy, by default ('time',)
    """
    store = fsspec.get_mapper(path)
    try:
        ds.to_zarr(store, mode="w", consolidated=True)
    except ValueError:
        # if your chunk size isn't uniform you'll probably get a value error so
        # you can try doing this you can rechunk it
        print(
            "WARNING: Failed to write zarr store, perhaps because of variable chunk sizes, trying to rechunk it"
        )
        chunks_dict = calc_auspicious_chunks_dict(ds, chunk_dims=chunks_dims)
        delete_chunks_encoding(ds)

        ds.chunk(chunks_dict).to_zarr(store, mode='w', consolidated=True)


def rechunk_zarr_array_with_caching(
    zarr_array: xr.Dataset,
    chunking_approach: Optional[str] = None,
    template_chunk_array: Optional[xr.Dataset] = None,
    output_path: Optional[str] = None,
    max_mem: str = "200MB",
    overwrite: bool = False,
    connection_string: Optional[str] = config.CloudConfig().connection_string,
    cache_path: Optional[str] = config.CloudConfig().intermediate_cache_path,
) -> xr.Dataset:
    """Use `rechunker` package to adjust chunks of dataset to a form
    conducive for your processing.
    Parameters
    ----------
    zarr_array : zarr or xarray dataset
        Dataset you want to rechunk.
    output_path: str
        Path to where the output data is saved. If output path is not empty, the content would be loaded and the schema checked. If the schema check passed,
        the content will be returned without rechunking again (i.e. caching); else, the content can be overwritten (see overwrite option).
    chunking_approach : str
        Has to be one of `full_space` or `full_time`. If `full_space`, the data will be rechunked such that the space dimensions are contiguous (i.e. each chunk
        will contain full maps). If `full_time`, the data will be rechunked such that the time dimension is contiguous (i.e. each chunk will contain full time
        series)
    max_mem : str
        The max memory you want to allow for a chunk. Probably want it to be around 100 MB, but that
        is also controlled by the `calc_auspicious_chunk_sizes` calls.
    overwrite : bool
        Whether to overwrite the content saved at output_path if the content did not pass schema check.
    Returns
    -------
    rechunked_ds : xr.Dataset
        Rechunked dataset
    """
    # determine the chunking schema
    if template_chunk_array is None:
        if chunking_approach == 'full_space':
            chunk_dims = ('time',)  # if we need full maps, chunk along the time dimension
        elif chunking_approach == 'full_time':
            chunk_dims = (
                'lat',
                'lon',
            )  # if we need full time series, chunk along the lat/lon dimensions
        else:
            raise NotImplementedError("chunking_approach must be in ['full_space', 'full_time']")
        example_var = list(zarr_array.data_vars)[0]
        chunk_def = calc_auspicious_chunks_dict(zarr_array[example_var], chunk_dims=chunk_dims)
    else:
        chunk_def = {
            'time': min(template_chunk_array.chunks['time'][0], len(zarr_array.time)),
            'lat': min(template_chunk_array.chunks['lat'][0], len(zarr_array.lat)),
            'lon': min(template_chunk_array.chunks['lon'][0], len(zarr_array.lon)),
        }
    chunks_dict = {
        'time': None,  # write None here because you don't want to rechunk this array
        'lon': None,
        'lat': None,
    }
    for var in zarr_array.data_vars:
        chunks_dict[var] = chunk_def

    # make the schema for what you want the rechunking routine to produce
    # so that you can check whether what you passed in (zarr_array) already looks like that
    # if it does, you'll skip the rechunking!
    schema_dict = {}
    for var in zarr_array.data_vars:
        schema_dict[var] = DataArraySchema(chunks=chunk_def)
    target_schema = DatasetSchema(schema_dict)

    # make storage patterns
    if output_path is not None:
        output_path = cache_path + '/' + output_path
    temp_store, target_store, target_path = make_rechunker_stores(connection_string, output_path)
    print(f'target path is {target_path}')

    # check and see if the output is empty, if there is content, check that it's chunked correctly
    if len(target_store) > 0:
        print('checking the cache')
        output = xr.open_zarr(target_store)
        try:
            # if the content in target path is correctly chunked, return
            target_schema.validate(output)
            return output

        except SchemaError:
            if overwrite:
                target_store.clear()
            else:
                raise NotImplementedError(
                    'The content in the output path is incorrectly chunked, but overwrite is disabled.'
                    'Either clear the output or enable overwrite by setting overwrite=True'
                )

    # process the input zarr array
    delete_chunks_encoding(zarr_array)
    try:
        print('checking the chunk')
        # now check if the input is already correctly chunked. If so, save to the output location and return
        target_schema.validate(zarr_array)
        zarr_array.to_zarr(target_store, mode='w', consolidated=True)
        return zarr_array

    except SchemaError:
        print('rechunking')
        try:
            rechunk_plan = rechunk(
                zarr_array,
                chunks_dict,
                max_mem,
                target_store,
                temp_store=temp_store,
            )
            rechunk_plan.execute(retries=5)
        except ValueError:
            print(
                'WARNING: Failed to write zarr store, perhaps because of variable chunk sizes, trying to rechunk it'
            )
            # clearing the store because the target store has already been created in the try statement above
            # and rechunker fails if there's already content at the target
            target_store.clear()
            zarr_array = zarr_array.chunk(chunks_dict[example_var])
            rechunk_plan = rechunk(
                zarr_array,
                chunks_dict,
                max_mem,
                target_store,
                temp_store=temp_store,
            )
            rechunk_plan.execute(retries=5)
        rechunked_ds = xr.open_zarr(
            target_store
        )  # ideally we want consolidated=True but it seems that functionality isn't offered in rechunker right now
        # we can just add a consolidate_metadata step here to do it after the fact (once rechunker is done) but only
        # necessary if we'll reopen this rechukned_ds multiple times
        return rechunked_ds


def regrid_ds(
    ds: xr.Dataset,
    target_grid_ds: xr.Dataset,
    rechunked_ds_path: Optional[str] = None,
    connection_string: Optional[str] = config.CloudConfig().connection_string,
    **kwargs,
) -> xr.Dataset:
    """Regrid a dataset to a target grid. For use in both coarsening or interpolating to finer resolution.
    The function will check whether the dataset is chunked along time (into spatially-contiguous maps)
    and if not it will rechunk it. **kwargs are used to construct target path
    Parameters
    ----------
    ds : xr.Dataset
        Dataset you want to regrid
    target_grid_ds : xr.Dataset
        Template dataset whose grid you'll match
    Returns
    -------
    ds_regridded : xr.Dataset
        Final regridded dataset
    """
    # regridding requires ds to be contiguous in lat/lon, check if the input matches the
    # target_schema.
    schema_dict = {}
    for var in ds.data_vars:
        schema_dict[var] = schema_maps_chunks
    target_schema = DatasetSchema(schema_dict)

    try:
        target_schema.validate(ds)
        ds_rechunked = ds
    except SchemaError:
        ds_rechunked = rechunk_zarr_array_with_caching(
            zarr_array=ds,
            chunking_approach='full_space',
            max_mem='1GB',
            connection_string=connection_string,
            output_path=rechunked_ds_path,
        )

    regridder = xe.Regridder(ds_rechunked, target_grid_ds, "bilinear", extrap_method="nearest_s2d")
    ds_regridded = regridder(ds_rechunked)
    return ds_regridded<|MERGE_RESOLUTION|>--- conflicted
+++ resolved
@@ -35,17 +35,13 @@
 
 def subset_dataset(
     ds: xr.Dataset,
-<<<<<<< HEAD
     variable: str,
-=======
->>>>>>> f021232c
     start_time: str,
     end_time: str,
     latmin: str,
     latmax: str,
     lonmin: str,
     lonmax: str,
-<<<<<<< HEAD
     chunking_schema: Optional[dict] = None,
 ) -> xr.Dataset:
     """Uses Xarray slicing to spatially subset a dataset based on input params.
@@ -97,10 +93,6 @@
     cores (exclude the buffer). For the smallest numbers, the largest values would be included in the buffer, and
     vice versa. For example, with n=10, batch_size=5, buffer_size=3, one_indexed=False. The `cores` output will contain
     [[0, 1, 2, 3, 4], [5, 6, 7, 8, 9]], and `batches` output will contain [[7, 8, 9, 0, 1, 2, 3, 4, 5, 6, 7], [2, 3, 4, 5, 6, 7, 8, 9, 0, 1, 2]].
-=======
-) -> xr.Dataset:
-    """Uses Xarray slicing to spatially subset a dataset based on input params.
->>>>>>> f021232c
 
     Parameters
     ----------
@@ -124,23 +116,7 @@
     Xarray Dataset
         Spatially subsetted Xarray dataset.
     """
-<<<<<<< HEAD
-=======
-    subset_ds = ds.sel(
-        time=slice(start_time, end_time),
-        lon=slice(float(lonmin), float(lonmax)),
-        lat=slice(float(latmax), float(latmin)),
-    )
-    return subset_ds
-
-
-def generate_batches(n, batch_size, buffer_size, one_indexed=False):
-    """
-    ds must have a dimension called time that is a valid datetime index
-    """
-    # TODO: add tests. if buffer_size == 0, batches == cores
-    # construct 2 test cases
->>>>>>> f021232c
+
 
     cores = []
     batches = []
