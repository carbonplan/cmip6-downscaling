import os
import random
import re
import string
from typing import Optional, Tuple, Union

import dask
import fsspec
import numpy as np
import xarray as xr
import xesmf as xe
import zarr
from rechunker import rechunk
<<<<<<< HEAD
from xarray_schema import DataArraySchema
=======
from xarray_schema import DataArraySchema, DatasetSchema
>>>>>>> cc7ef438
from xarray_schema.base import SchemaError

schema_maps_chunks = DataArraySchema(chunks={"lat": -1, "lon": -1})


def get_store(prefix, account_key=None):
    """helper function to create a zarr store"""

    if account_key is None:
        account_key = os.environ.get("BLOB_ACCOUNT_KEY", None)

    store = zarr.storage.ABSStore(
        "carbonplan-downscaling",
        prefix=prefix,
        account_name="carbonplan",
        account_key=account_key,
    )
    return store


def load_paths(
    paths,
):  # What type do i use here since paths is of unknown length? : list[str]):
    ds_list = [xr.open_zarr(path) for path in paths]
    return ds_list


def temp_file_name():
    letters = string.ascii_lowercase
    return "".join(random.choice(letters) for i in range(10))


def delete_chunks_encoding(ds: Union[xr.Dataset, xr.DataArray]):
    for data_var in ds.data_vars:
        if "chunks" in ds[data_var].encoding:
            del ds[data_var].encoding["chunks"]
    for coord in ds.coords:
        if "chunks" in ds[coord].encoding:
            del ds[coord].encoding["chunks"]


def make_rechunker_stores(
    connection_string: str,
    output_path: Optional[str] = None,
) -> Tuple[fsspec.FSMap, fsspec.FSMap, str]:
    """Initialize two stores for rechunker to use as temporary and final rechunked locations

    Parameters
    ----------
    connection_string : str
        Connection string to give you write access to the stores

    Returns
    -------
    temp_store, target_store, path_tgt : tuple[fsspec.mapping.FSmap, fsspec.mapping.FSmap, string]
        Stores where rechunker will write and the path to the target store
    """
    path_tmp = "az://cmip6/temp/{}.zarr".format(temp_file_name())
    temp_store = fsspec.get_mapper(path_tmp, connection_string=connection_string)

    if output_path is None:
        output_path = "az://cmip6/temp/{}.zarr".format(temp_file_name())
    target_store = fsspec.get_mapper(output_path, connection_string=connection_string)
    return temp_store, target_store, output_path


def rechunk_zarr_array(
    zarr_array: xr.Dataset,
    zarr_array_location: str,
    connection_string: str,
    variable: str,
    chunk_dims: Union[Tuple, dict] = ("time",),
    max_mem: str = "200MB",
):
    """Use `rechunker` package to adjust chunks of dataset to a form
    conducive for your processing.

    Parameters
    ----------
    zarr_array : zarr or xarray dataset
        Dataset you want to rechunk.
    zarr_array_location: str
        Path to where the input data is sitting. Only returned/used if zarr_array does not need to rechunked
    chunk_dims : Union[Tuple, dict]
        Information for chunking the ds. If a dict is passed, it will rechunk following sizes as specified. The dict should look like:
            {variable: {'lat': chunk_size_lat,
                        'lon': chunk_size_lon,
                        'time': chunk_size_lon}
            'lon': None,
            'lat': None,
            'time': None}.
        If a tuple is passed, it is the dimension(s) along which you want to chunk ds, and the optimal chunk sizes will get calculated internally.
    connection_string : str
        Connection string to give you write access
    max_mem : str
        The max memory you want to allow for a chunk. Probably want it to be around 100 MB, but that
        is also controlled by the `calc_auspicious_chunk_sizes` calls.

    Returns
    -------
    rechunked_ds, path_tgt : Tuple[xr.Dataset, str]
        Rechunked dataset as well as string of location where it's stored.
    """
    if type(chunk_dims) == tuple:
        chunks_dict = {
            variable: calc_auspicious_chunks_dict(zarr_array, chunk_dims=chunk_dims),
            "time": None,  # write None here because you don't want to rechunk this array
            "lon": None,
            "lat": None,
        }
    elif type(chunk_dims) == dict:
        chunks_dict = chunk_dims
        # ensure that the chunks_dict looks the way you want it to as {variable: {'lat': chunk_size_lat, 'lon': chunk_size_lon, 'time': chunk_size_lon}
        # 'lon': None, 'lat': None, 'time': none}
        assert variable in chunks_dict
        for dim in ["lat", "lon", "time"]:
            chunks_dict[dim] = None
            assert dim in chunks_dict[variable]

    # make the schema for what you want the rechunking routine to produce
    # so that you can check whether what you passed in (zarr_array) already looks like that
    # if it does, you'll skip the rechunking!
    target_schema = DataArraySchema(chunks=chunks_dict[variable])
    try:
        # first confirm that you have a zarr_array_location
        assert zarr_array_location is not None
        target_schema.validate(zarr_array[variable])
        # return back the dataset you introduced, and the path is None since you haven't created a new dataset
        return zarr_array, zarr_array_location
    except (SchemaError, AssertionError):
        delete_chunks_encoding(zarr_array)
        temp_store, target_store, path_tgt = make_rechunker_stores(connection_string)
        # delete_chunks_encoding(ds) # need to do this before since it wont work on zarr array
        # for some reason doing this on zarr arrays is faster than on xr.open_zarr - it calls `copy_chunk` less.
        # TODO: could switch this to a validation with xarray schema - confirm that the chunks are all uniform and
        # if not, chunk them according to the spec provided by `calc_auspicious_chunks_dict`
        try:
            rechunk_plan = rechunk(
                zarr_array, chunks_dict, max_mem, target_store, temp_store=temp_store
            )
            rechunk_plan.execute(retries=5)
        except ValueError:
            print(
                "WARNING: Failed to write zarr store, perhaps because of variable chunk sizes, trying to rechunk it"
            )
            # make new stores in case it failed mid-write. alternatively could clean up that store but
            # we don't have delete permission currently
            temp_store, target_store, path_tgt = make_rechunker_stores(connection_string)
            print(chunks_dict[variable])
            delete_chunks_encoding(zarr_array)
            print(zarr_array.chunk(chunks_dict[variable]))
            # TODO: will always work but need to double check the result and if it's taking a long time
            rechunk_plan = rechunk(
                zarr_array.chunk(chunks_dict[variable]),
                chunks_dict,
                max_mem,
                target_store,
                temp_store=temp_store,
            )
            rechunk_plan.execute(retries=5)
        rechunked_ds = xr.open_zarr(target_store)
        # ideally we want consolidated=True but it seems that functionality isn't offered in rechunker right now
        # we can just add a consolidate_metadata step here to do it after the fact (once rechunker is done) but only
        # necessary if we'll reopen this rechukned_ds multiple times
        return rechunked_ds, path_tgt


def calc_auspicious_chunks_dict(
    da: Union[xr.DataArray, xr.Dataset],
    target_size: str = "100mb",
    chunk_dims: Tuple = ("lat", "lon"),
) -> dict:
    """Figure out a chunk size that, given the size of the dataset, the dimension(s) you want to chunk on
    and the data type, will fit under the target_size. Currently only works for 100mb which
    is the recommended chunk size for dask processing.

    Parameters
    ----------
    da : Union[xr.DataArray, xr.Dataset]
        Dataset or data array you're wanting to chunk
    target_size : str, optional
        Target size for chunk- dask recommends 100mb, by default '100mb'
    chunk_dims : tuple, optional
        Dimension(s) you want to chunk along, by default ('lat', 'lon')

    Returns
    -------
    chunks_dict : dict
        Dictionary of chunk sizes
    """
    assert target_size == "100mb", "Apologies, but not implemented for anything but 100m right now!"
    assert (
        type(chunk_dims) == tuple
    ), "Your chunk_dims likely includes one string but needs a comma after it! to be a tuple!"
    if type(da) == xr.Dataset:
        da = da.to_array().squeeze()
    target_size_bytes = 100e6
    array_dims = dict(zip(da.dims, da.shape))
    chunks_dict = {}
    # dims not in chunk_dims should be one chunk (length -1)
    for dim in array_dims.keys():
        if dim not in chunk_dims:
            # rechunker doesn't like the the shorthand of -1 meaning the full length
            #  so we'll always just give it the full length of the dimension
            chunks_dict[dim] = array_dims[dim]
    # calculate the bytesize given the dtype
    data_bytesize = int(re.findall(r"\d+", str(da.dtype))[0])
    # calculate single non_chunked_size based upon dtype
    smallest_size_one_chunk = data_bytesize * np.prod(
        [array_dims[dim] for dim in chunks_dict.keys()]
    )
    # the dims in chunk_dims should be of a square size that creates ~100 mb
    perfect_chunk = target_size_bytes / smallest_size_one_chunk
    # then make reasonable chunk size by rounding up (avoids corner case of it rounding down to 0...)
    perfect_chunk_length = int(np.ceil(perfect_chunk ** (1 / len(chunk_dims))))
    for dim in chunk_dims:
        chunks_dict[dim] = perfect_chunk_length

    return chunks_dict


def regrid_dataset(
    ds: xr.Dataset,
    ds_path: Union[str, None],
    target_grid_ds: xr.Dataset,
    variable: str,
    connection_string: str,
) -> Tuple[xr.Dataset, str]:
    """Regrid a dataset to a target grid. For use in both coarsening or interpolating to finer resolution.
    The function will check whether the dataset is chunked along time (into spatially-contiguous maps)
    and if not it will rechunk it.

    Parameters
    ----------
    ds : xr.Dataset
        Dataset you want to regrid
    ds_path: str
        Path to where the dataset is stored. If None
    target_grid_ds : xr.Dataset
        Template dataset whose grid you'll match
    variable : str
        variable you're working with
    connection_string : str
        Connection string to give you write access to the stores

    Returns
    -------
    ds_regridded : xr.Dataset
        Final regridded dataset
    ds_rechunked_path : str
        Path of original dataset rechunked along time (perhaps to be used by follow-on steps)
    """
    # use xarray_schema to check that the dataset is chunked into map space already
    # and if not rechunk it into map space (only do the rechunking if it's necessary)
    # we only have dataarray schema implemented now- can switch to datasets once that's done
    try:
        schema_maps_chunks.validate(ds[variable])
        ds_rechunked = ds
        ds_rechunked_path = ds_path
    except SchemaError:
        print('Entering rechunking...')
        # assert ds_path is not None, 'Must pass path to dataset so that you can rechunk it'
        ds_rechunked, ds_rechunked_path = rechunk_zarr_array(
            ds,
            ds_path,
            connection_string,
            variable,
            chunk_dims=("time",),
            max_mem="1GB",
        )

    with dask.config.set(scheduler="single-threaded"):
        regridder = xe.Regridder(
            ds_rechunked, target_grid_ds, "bilinear", extrap_method="nearest_s2d"
        )
        ds_regridded = regridder(ds_rechunked)

    return ds_regridded, ds_rechunked_path


def get_spatial_anomalies(
    coarse_obs_path, fine_obs_rechunked_path, variable, connection_string
) -> xr.Dataset:
    """Calculate the seasonal cycle (12 timesteps) spatial anomaly associated
    with aggregating the fine_obs to a given coarsened scale and then reinterpolating
    it back to the original spatial resolution. The outputs of this function are
    dependent on three parameters:
    * a grid (as opposed to a specific GCM since some GCMs run on the same grid)
    * the time period which fine_obs (and by construct coarse_obs) cover
    * the variable

    Parameters
    ----------
    coarse_obs : xr.Dataset
        Coarsened to a GCM resolution. Chunked along time.
    fine_obs_rechunked_path : xr.Dataset
        Original observation spatial resolution. Chunked along time.
    variable: str
        The variable included in the dataset.

    Returns
    -------
    seasonal_cycle_spatial_anomalies : xr.Dataset
        Spatial anomaly for each month (i.e. of shape (nlat, nlon, 12))
    """
    # interpolate coarse_obs back to the original scale
    [coarse_obs, fine_obs_rechunked] = load_paths([coarse_obs_path, fine_obs_rechunked_path])

    obs_interpolated, _ = regrid_dataset(
        ds=coarse_obs,
        ds_path=coarse_obs_path,
        target_grid_ds=fine_obs_rechunked.isel(time=0),
        variable=variable,
        connection_string=connection_string,
    )
    # use rechunked fine_obs from coarsening step above because that is in map chunks so it
    # will play nice with the interpolated obs

    schema_maps_chunks.validate(fine_obs_rechunked[variable])

    # calculate difference between interpolated obs and the original obs
    spatial_anomalies = obs_interpolated - fine_obs_rechunked

    # calculate seasonal cycle (12 time points)
    seasonal_cycle_spatial_anomalies = spatial_anomalies.groupby("time.month").mean()
    return seasonal_cycle_spatial_anomalies


# def get_spatial_anomalies(
#     coarse_obs_path, fine_obs_rechunked_path, variable, connection_string
# ) -> xr.Dataset:
#     """Calculate the seasonal cycle (12 timesteps) spatial anomaly associated
#     with aggregating the fine_obs to a given coarsened scale and then reinterpolating
#     it back to the original spatial resolution. The outputs of this function are
#     dependent on three parameters:
#     * a grid (as opposed to a specific GCM since some GCMs run on the same grid)
#     * the time period which fine_obs (and by construct coarse_obs) cover
#     * the variable

#     Parameters
#     ----------
#     coarse_obs : xr.Dataset
#         Coarsened to a GCM resolution. Chunked along time.
#     fine_obs_rechunked_path : xr.Dataset
#         Original observation spatial resolution. Chunked along time.
#     variable: str
#         The variable included in the dataset.

#     Returns
#     -------
#     seasonal_cycle_spatial_anomalies : xr.Dataset
#         Spatial anomaly for each month (i.e. of shape (nlat, nlon, 12))
#     """
#     # interpolate coarse_obs back to the original scale
#     [coarse_obs, fine_obs_rechunked] = load_paths([coarse_obs_path, fine_obs_rechunked_path])

#     obs_interpolated, _ = regrid_dataset(
#         ds=coarse_obs,
#         ds_path=coarse_obs_path,
#         target_grid_ds=fine_obs_rechunked.isel(time=0),
#         variable=variable,
#         connection_string=connection_string,
#     )
#     # use rechunked fine_obs from coarsening step above because that is in map chunks so it
#     # will play nice with the interpolated obs

#     schema_maps_chunks.validate(fine_obs_rechunked[variable])

#     # calculate difference between interpolated obs and the original obs
#     spatial_anomalies = obs_interpolated - fine_obs_rechunked

#     # calculate seasonal cycle (12 time points)
#     seasonal_cycle_spatial_anomalies = spatial_anomalies.groupby("time.month").mean()
#     return seasonal_cycle_spatial_anomalies


def write_dataset(ds: xr.Dataset, path: str, chunks_dims: Tuple = ("time",)) -> None:
    """Write out a dataset.

    Parameters
    ----------
    ds : xr.Dataset
        Dataset you want to write
    path : str
        Location where to write it
    chunks_dims : tuple, optional
        Dimension to chunk along if chunks are iffy, by default ('time',)
    """
    store = fsspec.get_mapper(path)
    try:
        ds.to_zarr(store, mode="w", consolidated=True)
    except ValueError:
        # if your chunk size isn't uniform you'll probably get a value error so
        # you can try doing this you can rechunk it
        print(
            "WARNING: Failed to write zarr store, perhaps because of variable chunk sizes, trying to rechunk it"
        )
        chunks_dict = calc_auspicious_chunks_dict(ds, chunk_dims=chunks_dims)
        delete_chunks_encoding(ds)
<<<<<<< HEAD
        ds.chunk(chunks_dict).to_zarr(store, mode="w", consolidated=True)
=======
        ds.chunk(chunks_dict).to_zarr(store, mode='w', consolidated=True)


def rechunk_zarr_array_with_caching(
    zarr_array: xr.Dataset,
    output_path: str,
    connection_string: str,
    chunking_approach: str,
    max_mem: str = "200MB",
    overwrite: bool = False,
) -> xr.Dataset:
    """Use `rechunker` package to adjust chunks of dataset to a form
    conducive for your processing.

    Parameters
    ----------
    zarr_array : zarr or xarray dataset
        Dataset you want to rechunk.
    output_path: str
        Path to where the output data is saved. If output path is not empty, the content would be loaded and the schema checked. If the schema check passed,
        the content will be returned without rechunking again (i.e. caching); else, the content can be overwritten (see overwrite option).
    chunking_approach : str
        Has to be one of `full_space` or `full_time`. If `full_space`, the data will be rechunked such that the space dimensions are contiguous (i.e. each chunk
        will contain full maps). If `full_time`, the data will be rechunked such that the time dimension is contiguous (i.e. each chunk will contain full time
        series)
    connection_string : str
        Connection string to give you write access
    max_mem : str
        The max memory you want to allow for a chunk. Probably want it to be around 100 MB, but that
        is also controlled by the `calc_auspicious_chunk_sizes` calls.
    overwrite : bool
        Whether to overwrite the content saved at output_path if the content did not pass schema check.

    Returns
    -------
    rechunked_ds : xr.Dataset
        Rechunked dataset
    """
    # determine the chunking schema
    if chunking_approach == 'full_space':
        chunk_dims = ('time',)  # if we need full maps, chunk along the time dimension
    elif chunking_approach == 'full_time':
        chunk_dims = (
            'lat',
            'lon',
        )  # if we need full time series, chunk along the lat/lon dimensions
    else:
        raise NotImplementedError("chunking_approach must be in ['full_space', 'full_time']")
    chunk_def = calc_auspicious_chunks_dict(zarr_array, chunk_dims=chunk_dims)
    chunks_dict = {
        'time': None,  # write None here because you don't want to rechunk this array
        'lon': None,
        'lat': None,
    }
    for var in zarr_array.data_vars:
        chunks_dict[var] = chunk_def

    # make the schema for what you want the rechunking routine to produce
    # so that you can check whether what you passed in (zarr_array) already looks like that
    # if it does, you'll skip the rechunking!
    schema_dict = {}
    for var in zarr_array.data_vars:
        schema_dict[var] = DataArraySchema(chunks=chunks_dict[var])
    print(schema_dict)
    target_schema = DatasetSchema(schema_dict)

    # make storage patterns
    temp_store, target_store, target_path = make_rechunker_stores(connection_string, output_path)

    # check and see if the output is empty, if there is content, check that it's chunked correctly
    if len(target_store) > 0:
        print('in caching')
        output = xr.open_zarr(target_store)
        try:
            # if the content in target path is correctly chunked, return
            target_schema.validate(output)
            return output

        except SchemaError:
            if overwrite:
                target_store.clear()
            else:
                raise NotImplementedError(
                    'The content in the output path is incorrectly chunked, but overwrite is disabled.'
                    'Either clear the output or enable overwrite by setting overwrite=True'
                )

    # process the input zarr array
    delete_chunks_encoding(zarr_array)
    try:
        print('verifying current shape')
        # now check if the input is already correctly chunked. If so, save to the output location and return
        target_schema.validate(zarr_array)
        zarr_array.to_zarr(target_store, mode='w', consolidated=True)
        return zarr_array

    except SchemaError:
        print('rechunking')
        # TODO: could switch this to a validation with xarray schema - confirm that the chunks are all uniform and
        # if not, chunk them according to the spec provided by `calc_auspicious_chunks_dict`
        example_var = list(zarr_array.data_vars)[0]
        rechunk_plan = rechunk(
            zarr_array.chunk(chunks_dict[example_var]),
            chunks_dict,
            max_mem,
            target_store,
            temp_store=temp_store,
        )
        rechunk_plan.execute(retries=5)
        rechunked_ds = xr.open_zarr(
            target_store
        )  # ideally we want consolidated=True but it seems that functionality isn't offered in rechunker right now
        # we can just add a consolidate_metadata step here to do it after the fact (once rechunker is done) but only
        # necessary if we'll reopen this rechukned_ds multiple times
        return rechunked_ds
>>>>>>> cc7ef438
<|MERGE_RESOLUTION|>--- conflicted
+++ resolved
@@ -11,11 +11,7 @@
 import xesmf as xe
 import zarr
 from rechunker import rechunk
-<<<<<<< HEAD
-from xarray_schema import DataArraySchema
-=======
 from xarray_schema import DataArraySchema, DatasetSchema
->>>>>>> cc7ef438
 from xarray_schema.base import SchemaError
 
 schema_maps_chunks = DataArraySchema(chunks={"lat": -1, "lon": -1})
@@ -415,9 +411,7 @@
         )
         chunks_dict = calc_auspicious_chunks_dict(ds, chunk_dims=chunks_dims)
         delete_chunks_encoding(ds)
-<<<<<<< HEAD
-        ds.chunk(chunks_dict).to_zarr(store, mode="w", consolidated=True)
-=======
+
         ds.chunk(chunks_dict).to_zarr(store, mode='w', consolidated=True)
 
 
@@ -532,5 +526,4 @@
         )  # ideally we want consolidated=True but it seems that functionality isn't offered in rechunker right now
         # we can just add a consolidate_metadata step here to do it after the fact (once rechunker is done) but only
         # necessary if we'll reopen this rechukned_ds multiple times
-        return rechunked_ds
->>>>>>> cc7ef438
+        return rechunked_ds