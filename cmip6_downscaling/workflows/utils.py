import os
import random
import re
import string
from typing import Union

import fsspec
import numpy as np
import xarray as xr
import xesmf as xe
import zarr
from rechunker import rechunk

def get_store(prefix, account_key=None):
    """helper function to create a zarr store"""

    if account_key is None:
        account_key = os.environ.get("BLOB_ACCOUNT_KEY", None)

    store = zarr.storage.ABSStore(
        "carbonplan-downscaling",
        prefix=prefix,
        account_name="carbonplan",
        account_key=account_key,
    )
    return store


def load_paths(paths):  # What type do i use here since paths is of unknown length? : list[str]):
    ds_list = [xr.open_zarr(path) for path in paths]
    return ds_list


def temp_file_name():
    letters = string.ascii_lowercase
    return "".join(random.choice(letters) for i in range(10))


def delete_chunks_encoding(ds: Union[xr.Dataset, xr.DataArray]):
    for data_var in ds.data_vars:
        if 'chunks' in ds[data_var].encoding:
            del ds[data_var].encoding['chunks']
    for coord in ds.coords:
        if 'chunks' in ds[coord].encoding:
            del ds[coord].encoding['chunks']

def make_rechunker_stores(connection_string : str) :# -> tuple[fsspec.mapping.FSmap, fsspec.mapping.FSmap]:
    """Initialize two stores for rechunker to use as temporary and final rechunked locations 

    Parameters
    ----------
    connection_string : str
        Connection string to give you write access to the stores

    Returns
    -------
    temp_store, target_store, path_tgt : tuple[fsspec.mapping.FSmap, fsspec.mapping.FSmap, string]
        Stores where rechunker will write and the path to the target store
    """    
    path_tmp = "az://cmip6/temp/{}.zarr".format(temp_file_name())
    path_tgt = "az://cmip6/temp/{}.zarr".format(temp_file_name())
    temp_store = fsspec.get_mapper(path_tmp, connection_string=connection_string)
    target_store = fsspec.get_mapper(path_tgt, connection_string=connection_string)
    return temp_store, target_store, path_tgt

def rechunk_zarr_array(
    zarr_array: xr.Dataset, connection_string: str, variable: str, chunk_dims: tuple = ('time',), max_mem: str = "200MB"
):
    """Use `rechunker` package to adjust chunks of dataset to a form
    conducive for your processing.

    Parameters
    ----------
    zarr_array : zarr or xarray dataset
        Dataset you want to rechunk.
    chunk_dims : tuple
        Dimension along which you want to chunk ds. The optimal chunk sizes will get 
        calculated internally.
    connection_string : str
        Connection string to give you write access
    max_mem : str
        The max memory you want to allow for a chunk. Probably want it to be around 100 MB, but that
        is also controlled by the `calc_auspicious_chunk_sizes` calls.

    Returns
    -------
    rechunked_ds, path_tgt : tuple[xr.Dataset, str]
        Rechunked dataset as well as string of location where it's stored.
    """
    chunks_dict = {
        variable: calc_auspicious_chunks_dict(zarr_array, chunk_dims=chunk_dims),
        'time': None,  # write None here because you don't want to rechunk this array
        'lon': None,
        'lat': None,
    }

    delete_chunks_encoding(zarr_array)
    temp_store, target_store, path_tgt = make_rechunker_stores(connection_string)
    # delete_chunks_encoding(ds) # need to do this before since it wont work on zarr array
    # for some reason doing this on zarr arrays is faster than on xr.open_zarr - it calls `copy_chunk` less.
    # TODO: could switch this to a validation with xarray schema - confirm that the chunks are all uniform and
    # if not, chunk them according to the spec provided by `calc_auspicious_chunks_dict`
    try:
        rechunk_plan = rechunk(
            zarr_array, chunks_dict, max_mem, target_store, temp_store=temp_store
        )
        rechunk_plan.execute(retries=5)
    except ValueError:
        print(
            'WARNING: Failed to write zarr store, perhaps because of variable chunk sizes, trying to rechunk it'
        )
        print(zarr_array.chunks)
        print(calc_auspicious_chunks_dict(zarr_array, chunk_dims=chunk_dims))
        # make new stores in case it failed mid-write. alternatively could clean up that store but
        # we don't have delete permission currently
        temp_store, target_store, path_tgt = make_rechunker_stores(connection_string)
        delete_chunks_encoding(zarr_array)
        rechunk_plan = rechunk(
            zarr_array.chunk(calc_auspicious_chunks_dict(zarr_array, chunk_dims=chunk_dims)),
            chunks_dict,
            max_mem,
            target_store,
            temp_store=temp_store,
        )
        rechunk_plan.execute(retries=5)
    rechunked_ds = xr.open_zarr(
        target_store
    )  # ideally we want consolidated=True but it seems that functionality isn't offered in rechunker right now
    # we can just add a consolidate_metadata step here to do it after the fact (once rechunker is done) but only
    # necessary if we'll reopen this rechukned_ds multiple times
    return rechunked_ds, path_tgt


def calc_auspicious_chunks_dict(
    da: Union[xr.DataArray, xr.Dataset],
    target_size: str = '100mb',
    chunk_dims: tuple = ('lat', 'lon'),
) -> dict:
    """Figure out a chunk size that, given the size of the dataset, the dimension(s) you want to chunk on
    and the data type, will fit under the target_size. Currently only works for 100mb which
    is the recommended chunk size for dask processing.

    Parameters
    ----------
    da : Union[xr.DataArray, xr.Dataset]
        Dataset or data array you're wanting to chunk
    target_size : str, optional
        Target size for chunk- dask recommends 100mb, by default '100mb'
    chunk_dims : tuple, optional
        Dimension(s) you want to chunk along, by default ('lat', 'lon')

    Returns
    -------
    chunks_dict : dict
        Dictionary of chunk sizes
    """
    assert target_size == '100mb', "Apologies, but not implemented for anything but 100m right now!"
    assert (
        type(chunk_dims) == tuple
    ), "Your chunk_dims likely includes one string but needs a comma after it! to be a tuple!"
    if type(da) == xr.Dataset:
        da = da.to_array().squeeze()
    target_size_bytes = 100e6
    array_dims = dict(zip(da.dims, da.shape))
    chunks_dict = {}
    # dims not in chunk_dims should be one chunk (length -1)
    for dim in array_dims.keys():
        if dim not in chunk_dims:
            # rechunker doesn't like the the shorthand of -1 meaning the full length
            #  so we'll always just give it the full length of the dimension
            chunks_dict[dim] = array_dims[dim]
    # calculate the bytesize given the dtype
    data_bytesize = int(re.findall(r'\d+', str(da.dtype))[0])
    # calculate single non_chunked_size based upon dtype
    smallest_size_one_chunk = data_bytesize * np.prod(
        [array_dims[dim] for dim in chunks_dict.keys()]
    )
    # the dims in chunk_dims should be of a square size that creates ~100 mb
    perfect_chunk = target_size_bytes / smallest_size_one_chunk
    # then make reasonable chunk size by rounding up (avoids corner case of it rounding down to 0...)
    perfect_chunk_length = int(np.ceil(perfect_chunk ** (1 / len(chunk_dims))))
    for dim in chunk_dims:
        chunks_dict[dim] = perfect_chunk_length

    return chunks_dict

<<<<<<< HEAD
def regrid_dataset(ds: xr.Dataset, target_grid_ds: xr.Dataset, variable: str, connection_string: str) -> xr.Dataset:
    """Regrid a dataset to a target grid. For use in both coarsening or interpolating to finer resolution.

    Parameters
    ----------
    ds : xr.Dataset
        Dataset you want to regrid
    target_grid_ds : xr.Dataset
        Template dataset whose grid you'll match
    variable : str
        variable you're working with
    connection_string : str
        Connection string to give you write access to the stores

    Returns
    -------
    ds_regridded : xr.Dataset
        Final regridded dataset
    """    
=======

def regrid_dataset(
    ds: xr.Dataset, target_grid_ds: xr.Dataset, variable: str, connection_string: str
):
>>>>>>> b6b7b48d
    # TODO: use xarray_schema to check that the dataset is chunked into map space already
    # and if not rechunk it into map space (only do the line below if it's necessary)
    ds_rechunked, ds_rechunked_path = rechunk_zarr_array(
        ds, connection_string, variable, chunk_dims=('time',), max_mem="1GB"
    )
    regridder = xe.Regridder(ds_rechunked, target_grid_ds, "bilinear", extrap_method="nearest_s2d")
    regridder = xe.Regridder(ds_rechunked, target_grid_ds, "bilinear", extrap_method="nearest_s2d")
    ds_regridded = regridder(ds_rechunked)
    return ds_regridded


def write_dataset(ds: xr.Dataset, path: str, chunks_dims: tuple = ('time',)) -> None:
    """Write out a dataset.

    Parameters
    ----------
    ds : xr.Dataset
        Dataset you want to write
    path : str
        Location where to write it
    chunks_dims : tuple, optional
        Dimension to chunk along if chunks are iffy, by default ('time',)
    """    
    store = fsspec.get_mapper(path)
    try:
        ds.to_zarr(store, mode='w', consolidated=True)
    except ValueError:
        # if your chunk size isn't uniform you'll probably get a value error so
        # you can try doing this you can rechunk it
        print(
            'WARNING: Failed to write zarr store, perhaps because of variable chunk sizes, trying to rechunk it'
        )
        chunks_dict = calc_auspicious_chunks_dict(ds, chunk_dims=chunks_dims)
        delete_chunks_encoding(ds)
        ds.chunk(chunks_dict).to_zarr(store, mode='w', consolidated=True)<|MERGE_RESOLUTION|>--- conflicted
+++ resolved
@@ -184,7 +184,6 @@
 
     return chunks_dict
 
-<<<<<<< HEAD
 def regrid_dataset(ds: xr.Dataset, target_grid_ds: xr.Dataset, variable: str, connection_string: str) -> xr.Dataset:
     """Regrid a dataset to a target grid. For use in both coarsening or interpolating to finer resolution.
 
@@ -204,12 +203,6 @@
     ds_regridded : xr.Dataset
         Final regridded dataset
     """    
-=======
-
-def regrid_dataset(
-    ds: xr.Dataset, target_grid_ds: xr.Dataset, variable: str, connection_string: str
-):
->>>>>>> b6b7b48d
     # TODO: use xarray_schema to check that the dataset is chunked into map space already
     # and if not rechunk it into map space (only do the line below if it's necessary)
     ds_rechunked, ds_rechunked_path = rechunk_zarr_array(
