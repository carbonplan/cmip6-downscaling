--- conflicted
+++ resolved
@@ -1,17 +1,4 @@
 {
-<<<<<<< HEAD
-  "GCM": "MIROC6",
-  "SCENARIO": "ssp370",
-  "TRAIN_PERIOD_START": "1981",
-  "TRAIN_PERIOD_END": "2010",
-  "PREDICT_PERIOD_START": "1981",
-  "PREDICT_PERIOD_END": "2099",
-  "VARIABLE": "tasmax",
-  "LATMIN": "40",
-  "LATMAX": "50",
-  "LONMIN": "-125",
-  "LONMAX": "-115"
-=======
   "obs": "ERA5",
   "gcm": "MIROC6",
   "scenario": "ssp370",
@@ -28,5 +15,4 @@
   "latmax": "50",
   "lonmin": "80",
   "lonmax": "90"
->>>>>>> 761c05d0
 }