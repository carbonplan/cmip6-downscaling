from prefect import Flow, Parameter, task
from xpersist import CacheStore
from xpersist.prefect.result import XpersistResult

from cmip6_downscaling import config, runtimes
from cmip6_downscaling.analysis.analysis import annual_summary, monthly_summary, run_analyses
from cmip6_downscaling.methods.bcsd import (
    fit_and_predict,
    get_coarse_obs,
    get_spatial_anomalies,
    postprocess_bcsd,
    return_coarse_obs_full_time,
    return_gcm_predict_rechunked,
    return_gcm_train_full_time,
    return_obs,
)
from cmip6_downscaling.tasks import pyramid
<<<<<<< HEAD

runtime = runtimes.get_runtime()

target_naming_str = "PLACEHOLDER"
=======
from cmip6_downscaling.tasks.common_tasks import (
    build_bbox,
    build_time_period_slices,
    path_builder_task,
)
from cmip6_downscaling.workflows.paths import (
    make_bcsd_output_path,
    make_bias_corrected_path,
    make_coarse_obs_path,
    make_gcm_predict_path,
    make_rechunked_gcm_path,
    make_return_obs_path,
    make_spatial_anomalies_path,
)

runtime = runtimes.get_runtime()
>>>>>>> 761c05d0

intermediate_cache_store = CacheStore(
    config.get("storage.intermediate.uri"),
    storage_options=config.get("storage.intermediate.storage_options"),
)
results_cache_store = CacheStore(
    config.get("storage.results.uri"),
    storage_options=config.get("storage.results.storage_options"),
)


# Transform Functions into Tasks -----------------------------------------------------------


return_obs_task = task(
    return_obs,
    result=XpersistResult(intermediate_cache_store, serializer="xarray.zarr"),
    target=make_return_obs_path,
)
get_coarse_obs_task = task(
    get_coarse_obs,
    tags=['dask-resource:TASKSLOTS=1'],
    result=XpersistResult(intermediate_cache_store, serializer="xarray.zarr"),
    target=make_coarse_obs_path,
)
get_spatial_anomalies_task = task(
    get_spatial_anomalies,
    tags=['dask-resource:TASKSLOTS=1'],
    result=XpersistResult(intermediate_cache_store, serializer="xarray.zarr"),
    target=make_spatial_anomalies_path,
)

return_coarse_obs_full_time_task = task(
    return_coarse_obs_full_time,
    tags=['dask-resource:TASKSLOTS=1'],
    result=XpersistResult(intermediate_cache_store, serializer="xarray.zarr"),
    target=make_coarse_obs_path,
)

return_gcm_train_full_time_task = task(
    return_gcm_train_full_time,
    tags=['dask-resource:TASKSLOTS=1'],
    result=XpersistResult(intermediate_cache_store, serializer="xarray.zarr"),
    target=make_rechunked_gcm_path,
)

return_gcm_predict_rechunked_task = task(
    return_gcm_predict_rechunked,
    tags=['dask-resource:TASKSLOTS=1'],
    result=XpersistResult(intermediate_cache_store, serializer="xarray.zarr"),
    target=make_gcm_predict_path,
)

fit_and_predict_task = task(
    fit_and_predict,
    log_stdout=True,
    result=XpersistResult(intermediate_cache_store, serializer="xarray.zarr"),
    target=make_bias_corrected_path,
)

postprocess_bcsd_task = task(
    postprocess_bcsd,
    tags=['dask-resource:TASKSLOTS=1'],
    log_stdout=True,
    result=XpersistResult(results_cache_store, serializer="xarray.zarr"),
<<<<<<< HEAD
    target="postprocess-results-" + target_naming_str + ".zarr",
)

monthly_summary_task = task(
    monthly_summary,
    tags=['dask-resource:TASKSLOTS=1'],
    log_stdout=True,
    result=XpersistResult(results_cache_store, serializer="xarray.zarr"),
    target="monthly-summary-"
    + "PLACEHOLDER.zarr",  # TODO: replace with the paradigm from PR #84 once it's merged (also pull that)
)

annual_summary_task = task(
    annual_summary,
    tags=['dask-resource:TASKSLOTS=1'],
    log_stdout=True,
    result=XpersistResult(results_cache_store, serializer="xarray.zarr"),
    target="annual-summary-" + "PLACEHOLDER.zarr",
=======
    target=make_bcsd_output_path,
>>>>>>> 761c05d0
)

# Main Flow -----------------------------------------------------------

# storage = Azure("prefect")
with Flow(
    name="bcsd",
    storage=runtime.storage,
    run_config=runtime.run_config,
    executor=runtime.executor,
) as bcsd_flow:
    obs = Parameter("obs")
    gcm = Parameter("gcm")
    scenario = Parameter("scenario")
    variable = Parameter("variable")

    # bbox and train and predict period had to be encapsulated into tasks to prevent prefect from complaining about unused parameters.
    bbox = build_bbox(
        latmin=Parameter("latmin"),
        latmax=Parameter("latmax"),
        lonmin=Parameter("lonmin"),
        lonmax=Parameter("lonmax"),
    )
    train_period = build_time_period_slices(Parameter('train_period'))
    predict_period = build_time_period_slices(Parameter('predict_period'))

    gcm_grid_spec, obs_identifier, gcm_identifier, pyramid_path = path_builder_task(
        obs=obs,
        gcm=gcm,
        scenario=scenario,
        variable=variable,
        train_period=train_period,
        predict_period=predict_period,
        bbox=bbox,
    )

    # preprocess_bcsd_tasks(s):

    obs_ds = return_obs_task(
        obs=obs,
        variable=variable,
        train_period=train_period,
        bbox=bbox,
        obs_identifier=obs_identifier,
    )

    coarse_obs_ds = get_coarse_obs_task(
        obs_ds=obs_ds,
        gcm=gcm,
        scenario=scenario,
        variable=variable,
        train_period=train_period,
        predict_period=predict_period,
        bbox=bbox,
        obs_identifier=obs_identifier,
    )

    spatial_anomalies_ds = get_spatial_anomalies_task(
        coarse_obs=coarse_obs_ds,
        obs_ds=obs_ds,
        gcm=gcm,
        scenario=scenario,
        variable=variable,
        train_period=train_period,
        predict_period=predict_period,
        bbox=bbox,
        obs_identifier=obs_identifier,
    )

    # the next three tasks prepare the inputs required by bcsd
    coarse_obs_full_time_ds = return_coarse_obs_full_time_task(
        coarse_obs_ds=coarse_obs_ds,
        gcm=gcm,
        scenario=scenario,
        variable=variable,
        train_period=train_period,
        predict_period=predict_period,
        bbox=bbox,
        obs_identifier=obs_identifier,
    )

    gcm_train_subset_full_time_ds = return_gcm_train_full_time_task(
        coarse_obs_full_time_ds=coarse_obs_full_time_ds,
        gcm=gcm,
        scenario=scenario,
        variable=variable,
        train_period=train_period,
        predict_period=predict_period,
        bbox=bbox,
        gcm_identifier=gcm_identifier,
    )

    gcm_predict_rechunked_ds = return_gcm_predict_rechunked_task(
        gcm_train_subset_full_time_ds=gcm_train_subset_full_time_ds,
        gcm=gcm,
        scenario=scenario,
        variable=variable,
        train_period=train_period,
        predict_period=predict_period,
        bbox=bbox,
        gcm_identifier=gcm_identifier,
    )

    # fit and predict tasks(s):
    bias_corrected_ds = fit_and_predict_task(
        gcm_train_subset_full_time_ds=gcm_train_subset_full_time_ds,
        coarse_obs_full_time_ds=coarse_obs_full_time_ds,
        gcm_predict_rechunked_ds=gcm_predict_rechunked_ds,
        gcm=gcm,
        scenario=scenario,
        variable=variable,
        train_period=train_period,
        predict_period=predict_period,
        bbox=bbox,
        gcm_identifier=gcm_identifier,
    )
    # postprocess_bcsd_task(s):
    postprocess_bcsd_ds = postprocess_bcsd_task(
        bias_corrected_ds=bias_corrected_ds,
        spatial_anomalies_ds=spatial_anomalies_ds,
        gcm=gcm,
        scenario=scenario,
        variable=variable,
        train_period=train_period,
        predict_period=predict_period,
        bbox=bbox,
        gcm_identifier=gcm_identifier,
    )
<<<<<<< HEAD
    # regrid(ds: xr.Dataset, levels: int = 2, uri: str = None, other_chunks: dict = None)
    # format naming w/ prefect context
    pyramid_location_daily = pyramid.regrid(
        postprocess_bcsd_ds, uri=config.get('storage.results.uri') + '/pyramids/' + 'daily.pyr'
    )

    monthly_summary_ds = monthly_summary_task(
        postprocess_bcsd_ds,
    )

    annual_summary_ds = annual_summary_task(postprocess_bcsd_ds)


    pyramid_location_monthly = pyramid.regrid(
        monthly_summary_ds, uri=config.get('storage.results.uri') + '/pyramids/' + 'monthly.pyr'
    )

    pyramid_location_annual = pyramid.regrid(
        annual_summary_ds, uri=config.get('storage.results.uri') + '/pyramids/' + 'annual.pyr'
    )    

    analysis_location = run_analyses(
        {
            'run_id': target_naming_str,
            'result_dir': config.get('storage.results.uri'),
            'intermediate_dir': config.get('storage.intermediate.uri'),
            'var': variable,
            'gcm': gcm,
            'scenario': scenario,
            'train_period_start': train_period_start,
            "train_period_end": train_period_end,
            "predict_period_start": predict_period_start,
            "predict_period_end": predict_period_end,
            "latmin": latmin,
            "latmax": latmax,
            "lonmin": lonmin,
            "lonmax": lonmax,
        },
        web_blob=config.get('storage.web_results.blob'),
        upstream_tasks=[postprocess_bcsd_ds],
=======
    pyramid_location = pyramid.regrid(
        postprocess_bcsd_ds,
        uri=config.get('storage.results.uri') + pyramid_path,
>>>>>>> 761c05d0
    )<|MERGE_RESOLUTION|>--- conflicted
+++ resolved
@@ -15,12 +15,6 @@
     return_obs,
 )
 from cmip6_downscaling.tasks import pyramid
-<<<<<<< HEAD
-
-runtime = runtimes.get_runtime()
-
-target_naming_str = "PLACEHOLDER"
-=======
 from cmip6_downscaling.tasks.common_tasks import (
     build_bbox,
     build_time_period_slices,
@@ -37,7 +31,6 @@
 )
 
 runtime = runtimes.get_runtime()
->>>>>>> 761c05d0
 
 intermediate_cache_store = CacheStore(
     config.get("storage.intermediate.uri"),
@@ -103,8 +96,7 @@
     tags=['dask-resource:TASKSLOTS=1'],
     log_stdout=True,
     result=XpersistResult(results_cache_store, serializer="xarray.zarr"),
-<<<<<<< HEAD
-    target="postprocess-results-" + target_naming_str + ".zarr",
+    target=make_bcsd_output_path,
 )
 
 monthly_summary_task = task(
@@ -122,9 +114,6 @@
     log_stdout=True,
     result=XpersistResult(results_cache_store, serializer="xarray.zarr"),
     target="annual-summary-" + "PLACEHOLDER.zarr",
-=======
-    target=make_bcsd_output_path,
->>>>>>> 761c05d0
 )
 
 # Main Flow -----------------------------------------------------------
@@ -253,13 +242,13 @@
         bbox=bbox,
         gcm_identifier=gcm_identifier,
     )
-<<<<<<< HEAD
     # regrid(ds: xr.Dataset, levels: int = 2, uri: str = None, other_chunks: dict = None)
     # format naming w/ prefect context
     pyramid_location_daily = pyramid.regrid(
-        postprocess_bcsd_ds, uri=config.get('storage.results.uri') + '/pyramids/' + 'daily.pyr'
-    )
-
+        postprocess_bcsd_ds,
+        uri=config.get('storage.results.uri') + pyramid_path,
+    )
+    
     monthly_summary_ds = monthly_summary_task(
         postprocess_bcsd_ds,
     )
@@ -294,9 +283,4 @@
         },
         web_blob=config.get('storage.web_results.blob'),
         upstream_tasks=[postprocess_bcsd_ds],
-=======
-    pyramid_location = pyramid.regrid(
-        postprocess_bcsd_ds,
-        uri=config.get('storage.results.uri') + pyramid_path,
->>>>>>> 761c05d0
     )