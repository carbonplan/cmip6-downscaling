--- conflicted
+++ resolved
@@ -74,7 +74,6 @@
     predict_period_end = run_hyperparameters["PREDICT_PERIOD_END"]
     variable = run_hyperparameters["VARIABLE"]
 
-<<<<<<< HEAD
     coarse_obs_path, spatial_anomalies_path, bias_corrected_path, final_out_path = make_flow_paths(
         **run_hyperparameters
     )
@@ -82,24 +81,13 @@
     coarse_obs_path, spatial_anomalies_path = preprocess_bcsd(
         gcm=gcm,
         obs_id=obs,
-=======
-    coarse_obs_path, spatial_anomolies_path = preprocess_bcsd(
-        gcm=gcm,
-        obs_id=obs_id,
->>>>>>> 7a598385
         train_period_start=train_period_start,
         train_period_end=train_period_end,
         variable=variable,
         coarse_obs_path=coarse_obs_path,
-<<<<<<< HEAD
         spatial_anomalies_path=spatial_anomalies_path,
         connection_string=connection_string,
-        rerun=False,
-=======
-        spatial_anomolies_path=spatial_anomolies_path,
-        connection_string=connection_string,
         rerun=True,
->>>>>>> 7a598385
     )
 
     y_rechunked_path, X_train_rechunked_path, X_predict_rechunked_path = prep_bcsd_inputs(
