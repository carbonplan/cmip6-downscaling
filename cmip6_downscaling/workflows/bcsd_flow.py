from datetime import timedelta

from prefect import Flow, Parameter, task
from xpersist import CacheStore
from xpersist.prefect.result import XpersistResult

from cmip6_downscaling import config, runtimes
from cmip6_downscaling.analysis.analysis import annual_summary, monthly_summary, run_analyses
from cmip6_downscaling.methods.bcsd import (
    fit_and_predict,
    get_coarse_obs,
    get_spatial_anomalies,
    postprocess_bcsd,
    return_coarse_obs_full_time,
    return_gcm_predict_rechunked,
    return_gcm_train_full_time,
    return_obs,
)
from cmip6_downscaling.tasks import cleanup, pyramid
from cmip6_downscaling.tasks.common_tasks import (
    build_bbox,
    build_time_period_slices,
    path_builder_task,
)
from cmip6_downscaling.workflows.paths import (
    make_annual_summary_path,
    make_bcsd_output_path,
    make_bias_corrected_path,
    make_coarse_obs_path_full_space,
    make_coarse_obs_path_full_time,
    make_gcm_predict_path,
    make_monthly_summary_path,
    make_rechunked_gcm_path,
    make_return_obs_path,
    make_spatial_anomalies_path,
)

# storage_prefix = config.get("runtime.cloud.storage_prefix")

runtime = runtimes.get_runtime()

intermediate_cache_store = CacheStore(
    config.get("storage.intermediate.uri"),
    storage_options=config.get("storage.intermediate.storage_options"),
)


results_cache_store = CacheStore(
    config.get("storage.results.uri"),
    storage_options=config.get("storage.results.storage_options"),
)

serializer_dump_kwargs = config.get('storage.xpersist_overwrite')
# Transform Functions into Tasks -----------------------------------------------------------


return_obs_task = task(
    return_obs,
    result=XpersistResult(
        intermediate_cache_store,
        serializer="xarray.zarr",
        serializer_dump_kwargs=serializer_dump_kwargs,
    ),
    target=make_return_obs_path,
)
get_coarse_obs_task = task(
    get_coarse_obs,
    tags=['dask-resource:TASKSLOTS=1'],
    max_retries=10,
    retry_delay=timedelta(seconds=10),
<<<<<<< HEAD
    result=XpersistResult(intermediate_cache_store, serializer="xarray.zarr"),
    target=make_coarse_obs_path_full_space,
=======
    result=XpersistResult(
        intermediate_cache_store,
        serializer="xarray.zarr",
        serializer_dump_kwargs=serializer_dump_kwargs,
    ),
    target=make_coarse_obs_path,
>>>>>>> 31462a2f
)
get_spatial_anomalies_task = task(
    get_spatial_anomalies,
    tags=['dask-resource:TASKSLOTS=1'],
    max_retries=10,
    retry_delay=timedelta(seconds=5),
    result=XpersistResult(
        intermediate_cache_store,
        serializer="xarray.zarr",
        serializer_dump_kwargs=serializer_dump_kwargs,
    ),
    target=make_spatial_anomalies_path,
)
return_coarse_obs_full_time_task = task(
    return_coarse_obs_full_time,
    tags=['dask-resource:TASKSLOTS=1'],
    max_retries=10,
    retry_delay=timedelta(seconds=5),
<<<<<<< HEAD
    result=XpersistResult(intermediate_cache_store, serializer="xarray.zarr"),
    target=make_coarse_obs_path_full_time,
=======
    result=XpersistResult(
        intermediate_cache_store,
        serializer="xarray.zarr",
        serializer_dump_kwargs=serializer_dump_kwargs,
    ),
    target=make_coarse_obs_path,  # is this right? to have the same target? maybe supposed to be make_rechunked_obs_path
>>>>>>> 31462a2f
)

return_gcm_train_full_time_task = task(
    return_gcm_train_full_time,
    tags=['dask-resource:TASKSLOTS=1'],
    max_retries=10,
    retry_delay=timedelta(seconds=5),
    result=XpersistResult(
        intermediate_cache_store,
        serializer="xarray.zarr",
        serializer_dump_kwargs=serializer_dump_kwargs,
    ),
    target=make_rechunked_gcm_path,
)

return_gcm_predict_rechunked_task = task(
    return_gcm_predict_rechunked,
    tags=['dask-resource:TASKSLOTS=1'],
    max_retries=10,
    retry_delay=timedelta(seconds=5),
    result=XpersistResult(
        intermediate_cache_store,
        serializer="xarray.zarr",
        serializer_dump_kwargs=serializer_dump_kwargs,
    ),
    target=make_gcm_predict_path,
)

fit_and_predict_task = task(
    fit_and_predict,
    log_stdout=True,
    result=XpersistResult(
        intermediate_cache_store,
        serializer="xarray.zarr",
        serializer_dump_kwargs=serializer_dump_kwargs,
    ),
    target=make_bias_corrected_path,
)

postprocess_bcsd_task = task(
    postprocess_bcsd,
    tags=['dask-resource:TASKSLOTS=1'],
    max_retries=10,
    retry_delay=timedelta(seconds=5),
    log_stdout=True,
    result=XpersistResult(
        results_cache_store, serializer="xarray.zarr", serializer_dump_kwargs=serializer_dump_kwargs
    ),
    target=make_bcsd_output_path,
)

monthly_summary_task = task(
    monthly_summary,
    log_stdout=True,
    result=XpersistResult(
        results_cache_store, serializer="xarray.zarr", serializer_dump_kwargs=serializer_dump_kwargs
    ),
    target=make_monthly_summary_path,  # TODO: replace with the paradigm from PR #84 once it's merged (also pull that)
)

annual_summary_task = task(
    annual_summary,
    result=XpersistResult(
        results_cache_store, serializer="xarray.zarr", serializer_dump_kwargs=serializer_dump_kwargs
    ),
    target=make_annual_summary_path,
)


# Main Flow -----------------------------------------------------------

with Flow(
    name="bcsd",
    storage=runtime.storage,
    run_config=runtime.run_config,
    executor=runtime.executor,
) as bcsd_flow:
    obs = Parameter("obs")
    gcm = Parameter("gcm")
    scenario = Parameter("scenario")
    variable = Parameter("variable")

    # Note: bbox and train and predict period had to be encapsulated into tasks to prevent prefect from complaining about unused parameters.
    bbox = build_bbox(
        latmin=Parameter("latmin"),
        latmax=Parameter("latmax"),
        lonmin=Parameter("lonmin"),
        lonmax=Parameter("lonmax"),
    )
    train_period = build_time_period_slices(Parameter('train_period'))
    predict_period = build_time_period_slices(Parameter('predict_period'))
    (
        gcm_grid_spec,
        obs_identifier,
        gcm_identifier,
        pyramid_path_daily,
        pyramid_path_monthly,
        pyramid_path_annual,
    ) = path_builder_task(
        obs=obs,
        gcm=gcm,
        scenario=scenario,
        variable=variable,
        train_period=train_period,
        predict_period=predict_period,
        bbox=bbox,
    )
    if config.get('run_options.cleanup_flag') is True:
        cleanup.run_rsfip(gcm_identifier, obs_identifier)

    # preprocess_bcsd_tasks(s):
    obs_ds = return_obs_task(
        obs=obs,
        variable=variable,
        train_period=train_period,
        bbox=bbox,
        obs_identifier=obs_identifier,
    )

    coarse_obs_ds = get_coarse_obs_task(
        obs_ds=obs_ds,
        gcm=gcm,
        scenario=scenario,
        variable=variable,
        train_period=train_period,
        predict_period=predict_period,
        bbox=bbox,
        obs_identifier=obs_identifier,
        chunking_approach='full_space',
        gcm_grid_spec=gcm_grid_spec,
    )

    spatial_anomalies_ds = get_spatial_anomalies_task(
        coarse_obs=coarse_obs_ds,
        obs_ds=obs_ds,
        gcm=gcm,
        scenario=scenario,
        variable=variable,
        train_period=train_period,
        predict_period=predict_period,
        bbox=bbox,
        obs_identifier=obs_identifier,
        gcm_grid_spec=gcm_grid_spec,
    )

    # the next three tasks prepare the inputs required by bcsd
    coarse_obs_full_time_ds = return_coarse_obs_full_time_task(
        coarse_obs_ds=coarse_obs_ds,
        gcm=gcm,
        scenario=scenario,
        variable=variable,
        train_period=train_period,
        predict_period=predict_period,
        bbox=bbox,
        obs_identifier=obs_identifier,
        gcm_grid_spec=gcm_grid_spec,
    )

    gcm_train_subset_full_time_ds = return_gcm_train_full_time_task(
        coarse_obs_full_time_ds=coarse_obs_full_time_ds,
        gcm=gcm,
        scenario=scenario,
        variable=variable,
        train_period=train_period,
        predict_period=predict_period,
        bbox=bbox,
        gcm_identifier=gcm_identifier,
    )

    gcm_predict_rechunked_ds = return_gcm_predict_rechunked_task(
        gcm_train_subset_full_time_ds=gcm_train_subset_full_time_ds,
        gcm=gcm,
        scenario=scenario,
        variable=variable,
        train_period=train_period,
        predict_period=predict_period,
        bbox=bbox,
        gcm_identifier=gcm_identifier,
    )

    # fit and predict tasks(s):
    bias_corrected_ds = fit_and_predict_task(
        gcm_train_subset_full_time_ds=gcm_train_subset_full_time_ds,
        coarse_obs_full_time_ds=coarse_obs_full_time_ds,
        gcm_predict_rechunked_ds=gcm_predict_rechunked_ds,
        gcm=gcm,
        scenario=scenario,
        variable=variable,
        train_period=train_period,
        predict_period=predict_period,
        bbox=bbox,
        gcm_identifier=gcm_identifier,
    )
    # postprocess_bcsd_task(s):
    postprocess_bcsd_ds = postprocess_bcsd_task(
        bias_corrected_ds=bias_corrected_ds,
        spatial_anomalies_ds=spatial_anomalies_ds,
        gcm=gcm,
        scenario=scenario,
        variable=variable,
        train_period=train_period,
        predict_period=predict_period,
        bbox=bbox,
        gcm_identifier=gcm_identifier,
    )
    # regrid(ds: xr.Dataset, levels: int = 2, uri: str = None, other_chunks: dict = None)
    # format naming w/ prefect context

    monthly_summary_ds = monthly_summary_task(
        postprocess_bcsd_ds,
        gcm=gcm,
        scenario=scenario,
        variable=variable,
        train_period=train_period,
        predict_period=predict_period,
        bbox=bbox,
        gcm_identifier=gcm_identifier,
    )

    annual_summary_ds = annual_summary_task(
        postprocess_bcsd_ds,
        gcm=gcm,
        scenario=scenario,
        variable=variable,
        train_period=train_period,
        predict_period=predict_period,
        bbox=bbox,
        gcm_identifier=gcm_identifier,
    )

    analysis_location = run_analyses(
        {
            'gcm_identifier': gcm_identifier,
            'obs_identifier': obs_identifier,
            'gcm_grid_spec': gcm_grid_spec,
            'result_dir': config.get('storage.results.uri'),
            'intermediate_dir': config.get('storage.intermediate.uri'),
            'var': variable,
            'gcm': gcm,
            'scenario': scenario,
        },
        web_blob=config.get('storage.web_results.blob'),
        bbox=bbox,
        train_period=train_period,
        predict_period=predict_period,
        upstream_tasks=[postprocess_bcsd_ds],
    )

    pyramid_location_daily = pyramid.regrid(
        postprocess_bcsd_ds, uri=config.get('storage.results.uri') + pyramid_path_daily, levels=4
    )

    pyramid_location_monthly = pyramid.regrid(
        monthly_summary_ds, uri=config.get('storage.results.uri') + pyramid_path_monthly, levels=4
    )

    pyramid_location_annual = pyramid.regrid(
        annual_summary_ds, uri=config.get('storage.results.uri') + pyramid_path_annual, levels=4
    )<|MERGE_RESOLUTION|>--- conflicted
+++ resolved
@@ -68,17 +68,12 @@
     tags=['dask-resource:TASKSLOTS=1'],
     max_retries=10,
     retry_delay=timedelta(seconds=10),
-<<<<<<< HEAD
-    result=XpersistResult(intermediate_cache_store, serializer="xarray.zarr"),
+    result=XpersistResult(
+        intermediate_cache_store,
+        serializer="xarray.zarr",
+        serializer_dump_kwargs=serializer_dump_kwargs,
+    ),
     target=make_coarse_obs_path_full_space,
-=======
-    result=XpersistResult(
-        intermediate_cache_store,
-        serializer="xarray.zarr",
-        serializer_dump_kwargs=serializer_dump_kwargs,
-    ),
-    target=make_coarse_obs_path,
->>>>>>> 31462a2f
 )
 get_spatial_anomalies_task = task(
     get_spatial_anomalies,
@@ -97,18 +92,14 @@
     tags=['dask-resource:TASKSLOTS=1'],
     max_retries=10,
     retry_delay=timedelta(seconds=5),
-<<<<<<< HEAD
-    result=XpersistResult(intermediate_cache_store, serializer="xarray.zarr"),
+    result=XpersistResult(
+        intermediate_cache_store,
+        serializer="xarray.zarr",
+        serializer_dump_kwargs=serializer_dump_kwargs,
+    ),
     target=make_coarse_obs_path_full_time,
-=======
-    result=XpersistResult(
-        intermediate_cache_store,
-        serializer="xarray.zarr",
-        serializer_dump_kwargs=serializer_dump_kwargs,
-    ),
-    target=make_coarse_obs_path,  # is this right? to have the same target? maybe supposed to be make_rechunked_obs_path
->>>>>>> 31462a2f
-)
+)
+
 
 return_gcm_train_full_time_task = task(
     return_gcm_train_full_time,
