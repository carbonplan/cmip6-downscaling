from collections import defaultdict
<<<<<<< HEAD
from typing import List, Union, Optional
=======
from typing import List, Optional, Union
>>>>>>> 51be904a

import intake
import numpy as np
import pandas as pd
import xarray as xr
import zarr
from intake_esm.merge_util import AggregationError

from cmip6_downscaling.config.config import CONNECTION_STRING
from cmip6_downscaling.workflows.paths import make_rechunked_gcm_path
from cmip6_downscaling.workflows.utils import rechunk_zarr_array_with_caching

<<<<<<< HEAD

=======
>>>>>>> 51be904a
variable_ids = ['pr', 'tasmin', 'tasmax', 'rsds', 'hurs', 'ps']


def check_variable_ids_in_df(df):
    unique_vars = df['variable_id'].unique()
    return all(v in unique_vars for v in variable_ids)


def make_model_dict(hist_subset, ssp_subset):
    d = defaultdict(list)

    for key_hist in hist_subset:
        left, right = key_hist.rsplit('historical')
        left_scen = left.replace('CMIP', 'ScenarioMIP')
        if not check_variable_ids_in_df(hist_subset[key_hist].df):
            continue
        for key_ssp in ssp_subset:
            if (
                left_scen in key_ssp
                and right in key_ssp
                and check_variable_ids_in_df(ssp_subset[key_ssp].df)
            ):
                d[key_hist].append(key_ssp)
    model_dict = {k: list(set(v)) for k, v in d.items()}

    return model_dict


def fix_lons(ds):
    lon = ds.lon.copy()
    lon.values[lon.values > 180] -= 360
    ds['lon'] = lon
    return ds


def fix_times(ds):
    '''convert time coord to pandas datetime index'''
    times = ds.indexes['time']
    new_times = pd.date_range(start=times[0].strftime('%Y-%m'), periods=ds.dims['time'], freq='MS')
    ds['time'] = new_times
    return ds


def subset_conus(ds):
    ds = ds.sel(lon=slice(227, 299), lat=slice(19, 55))
    return ds


def rename(ds):
    if 'longitude' in ds:
        ds = ds.rename({'longitude': 'lon', 'latitude': 'lat'})
    return ds


def maybe_drop_band_vars(ds):
    if ('lat_bnds' in ds) or ('lat_bnds' in ds.coords):
        ds = ds.drop('lat_bnds')
    if ('lon_bnds' in ds) or ('lon_bnds' in ds.coords):
        ds = ds.drop('lon_bnds')
    if ('time_bnds' in ds) or ('time_bnds' in ds.coords):
        ds = ds.drop('time_bnds')
    return ds


def preprocess_hist(ds):
    # consider using cmip6_preprocessing here
    return (
        ds.pipe(rename)
        .sel(time=slice('1950', '2015'))
        # .pipe(subset_conus)
        .pipe(fix_lons)
        .pipe(fix_times)
        .pipe(maybe_drop_band_vars)
    )


def preprocess_ssp(ds):
    # consider using cmip6_preprocessing here
    return (
        ds.pipe(rename)
        .sel(time=slice('2015', '2120'))
        # .pipe(subset_conus)
        .pipe(fix_lons)
        .pipe(fix_times)
        .pipe(maybe_drop_band_vars)
    )


def cmip():

    col_url = "https://storage.googleapis.com/cmip6/pangeo-cmip6.json"
    col = intake.open_esm_datastore(col_url)

    # get all possible simulations
    full_subset = col.search(
        activity_id=['CMIP', 'ScenarioMIP'],
        experiment_id=['historical', 'ssp245', 'ssp370', 'ssp585'],
        table_id='Amon',
        grid_label='gn',
        variable_id=variable_ids,
    )

    # get historical simulations
    hist_subset = full_subset.search(
        activity_id=['CMIP'],
        experiment_id=['historical'],
        require_all_on=['variable_id'],
    )

    # get future simulations
    ssp_subset = full_subset.search(
        activity_id=['ScenarioMIP'],
        experiment_id=['ssp245', 'ssp370', 'ssp585'],
        require_all_on=['variable_id'],
    )

    model_dict = make_model_dict(hist_subset, ssp_subset)

    valid_keys = []
    for k, v in model_dict.items():
        valid_keys.extend([k] + v)

    data = {}
    zarr_kwargs = dict(consolidated=True, use_cftime=True)

    failed = {}
    for hist_key, ssp_keys in model_dict.items():
        print(hist_key)
        try:
            data[hist_key] = hist_subset[hist_key](
                zarr_kwargs=zarr_kwargs, preprocess=preprocess_hist
            ).to_dask()
        except (OSError, AggregationError, IndexError, RuntimeError) as e:
            print(f'key failed: {hist_key}')
            failed[hist_key] = e
            continue

        for ssp_key in ssp_keys:
            print(ssp_key)
            try:
                data[ssp_key] = ssp_subset[ssp_key](
                    zarr_kwargs=zarr_kwargs, preprocess=preprocess_ssp
                ).to_dask()
            except (OSError, AggregationError, IndexError, RuntimeError) as e:
                print(f'key failed: {ssp_key}')
                failed[ssp_key] = e

    for k in list(data):
        if k not in valid_keys:
            del data[k]

    print(f'done with cmip but these keys failed: {failed}')

    return model_dict, data


def load_cmip(
    activity_ids: str = "CMIP",
    experiment_ids: str = "historical",
    member_ids: str = "r1i1p1f1",
    source_ids: str = "MIROC6",
    table_ids: str = "day",
    grid_labels: str = "gn",
    variable_ids: List[str] = ["tasmax"],
    return_type: str = 'zarr',
) -> xr.Dataset:
    """Loads CMIP6 GCM dataset based on input criteria.

    Parameters
    ----------
    activity_ids : list, optional
        activity_ids in CMIP6 catalog, by default ["CMIP", "ScenarioMIP"],
    experiment_ids : list, optional
        experiment_ids in CMIP6 catalog, by default ["historical", "ssp370"],  ex:#  "ssp126", "ssp245",  "ssp585"
    member_ids : list, optional
        member_ids in CMIP6 catalog, by default ["r1i1p1f1"]
    source_ids : list, optional
        source_ids in CMIP6 catalog, by default ["MIROC6"]
    table_ids : list, optional
        table_ids in CMIP6 catalog, by default ["day"]
    grid_labels : list, optional
        grid_labels in CMIP6 catalog, by default ["gn"]
    variable_ids : list, optional
        variable_ids in CMIP6 catalog, by default ['tasmax']

    Returns
    -------
    ds : xr.Dataset or zarr group
        Dataset or zarr group with CMIP data
    """
    col_url = "https://cmip6downscaling.blob.core.windows.net/cmip6/pangeo-cmip6.json"

    if isinstance(variable_ids, str):
        variable_ids = [variable_ids]

    for i, var in enumerate(variable_ids):
        stores = (
            intake.open_esm_datastore(col_url)
            .search(
                activity_id=activity_ids,
                experiment_id=experiment_ids,
                member_id=member_ids,
                source_id=source_ids,
                table_id=table_ids,
                grid_label=grid_labels,
                variable_id=[var],
            )
            .df['zstore']
            .to_list()
        )

        if len(stores) > 1:
            raise ValueError('can only get 1 store at a time')
        if return_type == 'zarr':
            ds = zarr.open_consolidated(stores[0], mode='r')
        elif return_type == 'xr':
            ds = xr.open_zarr(stores[0], consolidated=True)

        # flip the lats if necessary and drop the extra dims/vars like bnds
        ds = gcm_munge(ds)

        if i == 0:
            ds_out = ds
        else:
            ds_out[var] = ds[var]

    return ds_out


def convert_to_360(lon: Union[float, int]) -> Union[float, int]:
    """Convert lons to 0-360 basis.

    Parameters
    ----------
    lon : float or int
        Longitude on -180 to 180 basis

    Returns
    -------
    lon : float or int
        Longitude on 0 to 360 basis
    """
    if lon > 0:
        return lon
    elif lon < 0:
        return 360 + lon


def gcm_munge(ds: xr.Dataset) -> xr.Dataset:
    """Clean up GCM dataset by swapping lats if necessary to match ERA5 and
    deleting unnecessary variables (e.g. height).

    Parameters
    ----------
    ds : xr.Dataset
        GCM dataset direct from catalog (though perhaps subsetted temporally)

    Returns
    -------
    ds : xr.Dataset
        Super clean GCM dataset
    """
    # TODO: check if we need to flip this to > now that we have a preprocessed version of ERA5
    # TODO: for other gcm grids check the lons
    if ds.lat[0] < ds.lat[-1]:
        ds = ds.reindex({"lat": ds.lat[::-1]})
    ds = maybe_drop_band_vars(ds)
    if 'height' in ds:
        ds = ds.drop('height')
    ds = ds.squeeze(drop=True)
    return ds


def get_gcm(
    gcm: str,
    scenario: str,
    variables: Union[str, List[str]],
    train_period_start: str,
    train_period_end: str,
    predict_period_start: str,
    predict_period_end: str,
    chunking_approach: Optional[str] = None,
<<<<<<< HEAD
    cache_within_rechunk: Optional[bool] = True
) -> xr.Dataset:
    """
    Load and combine historical and future GCM into one dataset. 
=======
    cache_within_rechunk: Optional[bool] = True,
) -> xr.Dataset:
    """
    Load and combine historical and future GCM into one dataset.
>>>>>>> 51be904a

    Parameters
    ----------
    gcm: str
        Name of GCM
    scenario: str
<<<<<<< HEAD
        Name of scenario 
    variables: str or list 
        Name of variable(s) to load 
    train_period_start: str
        Start year of train/historical period 
    train_period_end: str
        End year of train/historical period 
    predict_period_start: str
        Start year of predict/future period
    predict_period_end: str
        End year of predict/future period 
    chunking_approach: Optional[str]
        'full_space', 'full_time', or None 
    
    Returns 
    -------
    ds_gcm: xr.Dataset 
        A dataset containing both historical and future period of GCM data 
=======
        Name of scenario
    variables: str or list
        Name of variable(s) to load
    train_period_start: str
        Start year of train/historical period
    train_period_end: str
        End year of train/historical period
    predict_period_start: str
        Start year of predict/future period
    predict_period_end: str
        End year of predict/future period
    chunking_approach: Optional[str]
        'full_space', 'full_time', or None

    Returns
    -------
    ds_gcm: xr.Dataset
        A dataset containing both historical and future period of GCM data
>>>>>>> 51be904a
    """
    historical_gcm = load_cmip(
        activity_ids='CMIP',
        experiment_ids='historical',
        source_ids=gcm,
        variable_ids=variables,
        return_type='xr',
    ).sel(time=slice(train_period_start, train_period_end))
    future_gcm = load_cmip(
        activity_ids='ScenarioMIP',
        experiment_ids=scenario,
        source_ids=gcm,
        variable_ids=variables,
        return_type='xr',
    ).sel(time=slice(predict_period_start, predict_period_end))
    ds_gcm = xr.combine_by_coords([historical_gcm, future_gcm], combine_attrs='drop_conflicts')

    if chunking_approach is None:
<<<<<<< HEAD
        return ds_gcm 
=======
        return ds_gcm
>>>>>>> 51be904a

    if cache_within_rechunk:
        path_dict = {
            'gcm': gcm,
            'scenario': scenario,
            'train_period_start': train_period_start,
            'train_period_end': train_period_end,
            'predict_period_start': predict_period_start,
            'predict_period_end': predict_period_end,
            'variables': variables,
        }
<<<<<<< HEAD
        rechunked_path = make_rechunked_gcm_path(
            chunking_approach=chunking_approach,
            **path_dict
        )
    else:
        rechunked_path = None 
=======
        rechunked_path = make_rechunked_gcm_path(chunking_approach=chunking_approach, **path_dict)
    else:
        rechunked_path = None
>>>>>>> 51be904a
    ds_gcm_rechunked = rechunk_zarr_array_with_caching(
        zarr_array=ds_gcm,
        connection_string=CONNECTION_STRING,
        chunking_approach=chunking_approach,
        output_path=rechunked_path,
    )

    return ds_gcm_rechunked


def get_gcm_grid_spec(
<<<<<<< HEAD
    gcm_name: Optional[str] = None,
    gcm_ds: Optional[Union[xr.Dataset, xr.DataArray]] = None
=======
    gcm_name: Optional[str] = None, gcm_ds: Optional[Union[xr.Dataset, xr.DataArray]] = None
>>>>>>> 51be904a
) -> str:
    if gcm_ds is None:
        assert gcm_name is not None, 'one of gcm_ds or gcm_name has to be not empty'
        gcm_grid = load_cmip(
            source_ids=gcm_name,
            return_type='xr',
        ).isel(time=0)
    else:
        gcm_grid = gcm_ds.isel(time=0)

    nlat = len(gcm_grid.lat)
    nlon = len(gcm_grid.lon)
    lat_spacing = int(np.round(abs(gcm_grid.lat[0] - gcm_grid.lat[1]), 1) * 10)
    lon_spacing = int(np.round(abs(gcm_grid.lon[0] - gcm_grid.lon[1]), 1) * 10)
    min_lat = int(np.round(gcm_grid.lat.min(), 1))
    min_lon = int(np.round(gcm_grid.lon.min(), 1))

    return f'{nlat:d}x{nlon:d}_gridsize_{lat_spacing:d}_{lon_spacing:d}_llcorner_{min_lat:d}_{min_lon:d}'<|MERGE_RESOLUTION|>--- conflicted
+++ resolved
@@ -1,9 +1,5 @@
 from collections import defaultdict
-<<<<<<< HEAD
-from typing import List, Union, Optional
-=======
 from typing import List, Optional, Union
->>>>>>> 51be904a
 
 import intake
 import numpy as np
@@ -16,10 +12,6 @@
 from cmip6_downscaling.workflows.paths import make_rechunked_gcm_path
 from cmip6_downscaling.workflows.utils import rechunk_zarr_array_with_caching
 
-<<<<<<< HEAD
-
-=======
->>>>>>> 51be904a
 variable_ids = ['pr', 'tasmin', 'tasmax', 'rsds', 'hurs', 'ps']
 
 
@@ -302,43 +294,16 @@
     predict_period_start: str,
     predict_period_end: str,
     chunking_approach: Optional[str] = None,
-<<<<<<< HEAD
-    cache_within_rechunk: Optional[bool] = True
-) -> xr.Dataset:
-    """
-    Load and combine historical and future GCM into one dataset. 
-=======
     cache_within_rechunk: Optional[bool] = True,
 ) -> xr.Dataset:
     """
     Load and combine historical and future GCM into one dataset.
->>>>>>> 51be904a
 
     Parameters
     ----------
     gcm: str
         Name of GCM
     scenario: str
-<<<<<<< HEAD
-        Name of scenario 
-    variables: str or list 
-        Name of variable(s) to load 
-    train_period_start: str
-        Start year of train/historical period 
-    train_period_end: str
-        End year of train/historical period 
-    predict_period_start: str
-        Start year of predict/future period
-    predict_period_end: str
-        End year of predict/future period 
-    chunking_approach: Optional[str]
-        'full_space', 'full_time', or None 
-    
-    Returns 
-    -------
-    ds_gcm: xr.Dataset 
-        A dataset containing both historical and future period of GCM data 
-=======
         Name of scenario
     variables: str or list
         Name of variable(s) to load
@@ -357,7 +322,6 @@
     -------
     ds_gcm: xr.Dataset
         A dataset containing both historical and future period of GCM data
->>>>>>> 51be904a
     """
     historical_gcm = load_cmip(
         activity_ids='CMIP',
@@ -376,11 +340,7 @@
     ds_gcm = xr.combine_by_coords([historical_gcm, future_gcm], combine_attrs='drop_conflicts')
 
     if chunking_approach is None:
-<<<<<<< HEAD
-        return ds_gcm 
-=======
         return ds_gcm
->>>>>>> 51be904a
 
     if cache_within_rechunk:
         path_dict = {
@@ -392,18 +352,9 @@
             'predict_period_end': predict_period_end,
             'variables': variables,
         }
-<<<<<<< HEAD
-        rechunked_path = make_rechunked_gcm_path(
-            chunking_approach=chunking_approach,
-            **path_dict
-        )
-    else:
-        rechunked_path = None 
-=======
         rechunked_path = make_rechunked_gcm_path(chunking_approach=chunking_approach, **path_dict)
     else:
         rechunked_path = None
->>>>>>> 51be904a
     ds_gcm_rechunked = rechunk_zarr_array_with_caching(
         zarr_array=ds_gcm,
         connection_string=CONNECTION_STRING,
@@ -415,12 +366,7 @@
 
 
 def get_gcm_grid_spec(
-<<<<<<< HEAD
-    gcm_name: Optional[str] = None,
-    gcm_ds: Optional[Union[xr.Dataset, xr.DataArray]] = None
-=======
     gcm_name: Optional[str] = None, gcm_ds: Optional[Union[xr.Dataset, xr.DataArray]] = None
->>>>>>> 51be904a
 ) -> str:
     if gcm_ds is None:
         assert gcm_name is not None, 'one of gcm_ds or gcm_name has to be not empty'
