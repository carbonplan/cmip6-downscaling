--- conflicted
+++ resolved
@@ -53,11 +53,6 @@
     ds : xr.Dataset or zarr group
         Dataset or zarr group with CMIP data
     """
-<<<<<<< HEAD
-=======
-
-    col_url = config.get('data_catalog.era5.uri')
->>>>>>> ac5eb9e6
 
     if isinstance(variable_ids, str):
         variable_ids = [variable_ids]
