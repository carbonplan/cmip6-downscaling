--- conflicted
+++ resolved
@@ -244,16 +244,10 @@
     with dask.config.set(**{'array.slicing.split_large_chunks': False}):
 
         if gcm_ds is None:
-<<<<<<< HEAD
-            # Silences the /srv/conda/envs/notebook/lib/python3.9/site-packages/xarray/core/indexing.py:1228: PerformanceWarning: Slicing is producing a large chunk. To accept the large
-            # chunk and silence this warning, set the option >>> with dask.config.set(**{'array.slicing.split_large_chunks': False}):"""
-            assert gcm_name is not None, 'one of gcm_ds or gcm_name has to be not empty'
-=======
             """Silences the /srv/conda/envs/notebook/lib/python3.9/site-packages/xarray/core/indexing.py:1228: PerformanceWarning: Slicing is producing a large chunk. To accept the large
             chunk and silence this warning, set the option >>> with dask.config.set(**{'array.slicing.split_large_chunks': False}):"""
             if gcm_name is not None:
                 raise ValueError('one of gcm_ds or gcm_name has to be not empty')
->>>>>>> 4aac79fc
             gcm_grid = load_cmip(
                 source_ids=gcm_name,
                 return_type='xr',
