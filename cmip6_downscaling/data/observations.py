import os

os.environ["PREFECT__FLOWS__CHECKPOINTING"] = "True"

import fsspec
import intake
import numpy as np
import xarray as xr
import xesmf as xe
import zarr
from cmip6_downscaling.workflows.utils import regrid_dataset, rechunk_zarr_array

connection_string = os.environ.get("AZURE_STORAGE_CONNECTION_STRING")


def get_store(bucket, prefix, account_key=None):
    """helper function to create a zarr store"""

    if account_key is None:
        account_key = os.environ.get("AccountKey", None)

    store = zarr.storage.ABSStore(
        bucket, prefix=prefix, account_name="cmip6downscaling", account_key=account_key
    )
    return store


def open_era5(var : str):
    """Open ERA5 daily data for a single variable for period 1979-2021

    Parameters
    ----------
    var : str
        The variable you want to grab from the ERA5 dataset.

    Returns
    -------
    xarray.Dataset
        A daily dataset for one variable.
    """
    stores = [
        f'https://cmip6downscaling.blob.core.windows.net/cmip6/ERA5_daily/{y}'
        for y in range(1979, 2021)
    ]
    ds = xr.open_mfdataset(stores, engine='zarr', consolidated=True)
    return ds[[var]]


def load_obs(obs_id : str, variable : str, time_period : slice) -> xr.Dataset:
    """ Load a temporal subset of an observational dataset for one variable
    Parameters
    ----------
    obs_id : str
        name of observation dataset. currently only "ERA5" is supported
    variable : str
        name of variable following CMIP conventions (e.g. tasmax, tasmin, pr)
    time_period : slice
        time period you want to subset. e.g. slice('1985', '2015'). using
        full years is recommended if you are going to be doing the spatial
        anomaly calculations.

    Returns
    -------
    open_era5(variable).sel(time=time_period) : xr.Dataset
        Temporal subset of observational dataset
    """
    ## most of this can be deleted once new ERA5 dataset complete
    ## we'll instead just want to have something like
    ## open_era5(chunking_method='space', variables=['tasmax', 'pr'], time_period=slice(start, end), domain=slice())
    if obs_id == "ERA5":
        return open_era5(variable).sel(time=time_period)

<<<<<<< HEAD
def get_spatial_anomolies(coarse_obs, fine_obs, variable, connection_string) -> xr.Dataset:
    """Calculate the seasonal cycle (12 timesteps) spatial anomaly associated
    with aggregating the fine_obs to a given coarsened scale and then reinterpolating
    it back to the original spatial resolution. The outputs of this function are 
    dependent on three parameters:
    * a grid (as opposed to a specific GCM since some GCMs run on the same grid)
    * the time period which fine_obs (and by construct coarse_obs) cover
    * the variable
=======

def get_spatial_anomolies(coarse_obs, fine_obs, variable, connection_string):
    # check if this has been done, if do the math
    # if it has been done, just read them in
    """[summary]
>>>>>>> b6b7b48d

    Parameters
    ----------
    coarse_obs : xr.Dataset
        Coarsened to a GCM resolution. Chunked along time.
    fine_obs : xr.Dataset
        Original observationa spatial resolution. Chunked along time.
    variable: str
        The variable included in the dataset.

    Returns
    -------
    seasonal_cycle_spatial_anomolies : xr.Dataset
        Spatial anomaly for each month (i.e. of shape (nlat, nlon, 12))
    """
<<<<<<< HEAD
    # interpolate coarse_obs back to the original scale
    obs_interpolated = regrid_dataset(coarse_obs, 
                                        fine_obs.isel(time=0), 
                                        variable=variable,
                                        connection_string=connection_string)
    # get fine_obs into map chunks so it plays nice with the interpolated obs
    fine_obs_rechunked, fine_obs_rechunked_path = rechunk_zarr_array(fine_obs, connection_string, variable, chunk_dims=('time',), max_mem='1GB')

    # calculate difference between interpolated obs and the original obs
    spatial_anomolies = obs_interpolated - fine_obs_rechunked

    # calculate seasonal cycle (12 time points)
=======
    print(coarse_obs.chunks)
    obs_interpolated = regrid_dataset(
        coarse_obs, fine_obs.isel(time=0), variable=variable, connection_string=connection_string
    )
    spatial_anomolies = obs_interpolated - fine_obs
>>>>>>> b6b7b48d
    seasonal_cycle_spatial_anomolies = spatial_anomolies.groupby("time.month").mean()
    return seasonal_cycle_spatial_anomolies<|MERGE_RESOLUTION|>--- conflicted
+++ resolved
@@ -70,7 +70,6 @@
     if obs_id == "ERA5":
         return open_era5(variable).sel(time=time_period)
 
-<<<<<<< HEAD
 def get_spatial_anomolies(coarse_obs, fine_obs, variable, connection_string) -> xr.Dataset:
     """Calculate the seasonal cycle (12 timesteps) spatial anomaly associated
     with aggregating the fine_obs to a given coarsened scale and then reinterpolating
@@ -79,13 +78,6 @@
     * a grid (as opposed to a specific GCM since some GCMs run on the same grid)
     * the time period which fine_obs (and by construct coarse_obs) cover
     * the variable
-=======
-
-def get_spatial_anomolies(coarse_obs, fine_obs, variable, connection_string):
-    # check if this has been done, if do the math
-    # if it has been done, just read them in
-    """[summary]
->>>>>>> b6b7b48d
 
     Parameters
     ----------
@@ -101,7 +93,6 @@
     seasonal_cycle_spatial_anomolies : xr.Dataset
         Spatial anomaly for each month (i.e. of shape (nlat, nlon, 12))
     """
-<<<<<<< HEAD
     # interpolate coarse_obs back to the original scale
     obs_interpolated = regrid_dataset(coarse_obs, 
                                         fine_obs.isel(time=0), 
@@ -114,12 +105,5 @@
     spatial_anomolies = obs_interpolated - fine_obs_rechunked
 
     # calculate seasonal cycle (12 time points)
-=======
-    print(coarse_obs.chunks)
-    obs_interpolated = regrid_dataset(
-        coarse_obs, fine_obs.isel(time=0), variable=variable, connection_string=connection_string
-    )
-    spatial_anomolies = obs_interpolated - fine_obs
->>>>>>> b6b7b48d
     seasonal_cycle_spatial_anomolies = spatial_anomolies.groupby("time.month").mean()
     return seasonal_cycle_spatial_anomolies