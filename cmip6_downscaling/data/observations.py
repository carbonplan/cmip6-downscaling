--- conflicted
+++ resolved
@@ -94,11 +94,8 @@
         rechunked_path = None
     ds_obs_rechunked = rechunk_zarr_array_with_caching(
         zarr_array=ds_obs,
-<<<<<<< HEAD
         connection_string=cfg.connection_string,
-=======
-        connection_string=config.return_azure_config()["connection_string"],
->>>>>>> 705a2fdb
+
         chunking_approach=chunking_approach,
         output_path=rechunked_path,
     )
