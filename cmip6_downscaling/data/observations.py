--- conflicted
+++ resolved
@@ -1,31 +1,23 @@
 import os
 
-<<<<<<< HEAD
 os.environ["PREFECT__FLOWS__CHECKPOINTING"] = "True"
-=======
 import intake
 import numpy as np
->>>>>>> 6aabeed5
 import xarray as xr
 import zarr
 from xarray_schema import DataArraySchema
 
 from cmip6_downscaling.workflows.utils import load_paths, regrid_dataset
 
-os.environ["PREFECT__FLOWS__CHECKPOINTING"] = "True"
-
 connection_string = os.environ.get("AZURE_STORAGE_CONNECTION_STRING")
 
-<<<<<<< HEAD
 schema_map_chunks = DataArraySchema(chunks={'lat': -1, 'lon': -1})
 schema_timeseries_chunks = DataArraySchema(chunks={'time': -1})
-=======
 variable_name_dict = {
     "tasmax": "air_temperature_at_2_metres_1hour_Maximum",
     "tasmin": "air_temperature_at_2_metres_1hour_Minimum",
     "pr": "precipitation_amount_1hour_Accumulation",
 }
->>>>>>> 6aabeed5
 
 
 def get_store(bucket, prefix, account_key=None):
