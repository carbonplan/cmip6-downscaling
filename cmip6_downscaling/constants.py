--- conflicted
+++ resolved
@@ -8,10 +8,5 @@
 PERCENT = 100
 RELATIVE_VARS = ['pr']
 ABSOLUTE_VARS = ['tasmax', 'tasmin']
-<<<<<<< HEAD
 APHYSICAL_TEMP_HIGH = 353 # Kelvin
-APHYSICAL_TEMP_LOW = 0
-=======
-APHYSICAL_TEMP_HIGH = 80 # Celcius
-APHYSICAL_TEMP_LOW = -100
->>>>>>> 3425d3b8
+APHYSICAL_TEMP_LOW = 0