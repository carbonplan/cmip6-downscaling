import os

os.environ["PREFECT__FLOWS__CHECKPOINTING"] = "true"

from typing import Any, Callable, Dict, List, Optional, Tuple, Union

import numpy as np
import xarray as xr
import xclim
from prefect import task
from skdownscale.pointwise_models.utils import default_none_kwargs
from xarray.core.types import T_Xarray
from xpersist import CacheStore
from xpersist.prefect.result import XpersistResult

import cmip6_downscaling.config.config as config

<<<<<<< HEAD
cfg = config.CloudConfig()

intermediate_cache_store = CacheStore(cfg.intermediate_cache_path)
serializer = cfg.serializer
=======
intermediate_cache_store = CacheStore(config.return_azure_config()["intermediate_cache_path"])
serializer = config.return_azure_config()["serializer"]
>>>>>>> 705a2fdb

from cmip6_downscaling.data.cmip import get_gcm, get_gcm_grid_spec, load_cmip
from cmip6_downscaling.data.observations import get_obs
from cmip6_downscaling.methods.bias_correction import (
    bias_correct_gcm_by_method,
    bias_correct_obs_by_method,
)
from cmip6_downscaling.workflows.paths import (
    build_gcm_identifier,
    build_obs_identifier,
    make_bias_corrected_gcm_path,
    make_bias_corrected_obs_path,
    make_coarse_obs_path,
    make_interpolated_gcm_path,
    make_interpolated_obs_path,
)
from cmip6_downscaling.workflows.utils import rechunk_zarr_array_with_caching, regrid_ds

get_obs_task = task(get_obs)
<<<<<<< HEAD
=======


>>>>>>> 705a2fdb
get_gcm_task = task(get_gcm)


@task
def rechunker_task(
    zarr_array: xr.Dataset,
    chunking_approach: Optional[str] = None,
    template_chunk_array: Optional[xr.Dataset] = None,
    naming_func: Optional[Callable] = None,
    **kwargs,
):
    """
    Task to rechunk a dataset
<<<<<<< HEAD
=======

>>>>>>> 705a2fdb
    Parameters
    ----------
    zarr_array : zarr or xarray dataset
        Dataset you want to rechunk.
    chunking_approach : str, optional
        Has to be one of `full_space` or `full_time`. If `full_space`, the data will be rechunked such that the space dimensions are contiguous (i.e. each chunk
        will contain full maps). If `full_time`, the data will be rechunked such that the time dimension is contiguous (i.e. each chunk will contain full time
        series). Either the chunking approach or the template chunk array must be provided.
    template_chunk_array: zarr or xarray dataset, optional
        A template dataset with the desired chunksizes. Either the chunking approach or the template chunk array must be provided.
    naming_func: callable, optional
        A function that returns a string that represents the output caching location that the rechunk task should save to.
        The input arguments of this naming func must be provided as kwargs to this method
<<<<<<< HEAD
=======

>>>>>>> 705a2fdb
    Returns
    -------
    rechunked_ds : xr.Dataset
        Rechunked dataset
    """
    if naming_func is not None:
        output_path = naming_func(chunking_approach=chunking_approach, **kwargs)
    else:
        output_path = None

    rechunked = rechunk_zarr_array_with_caching(
        zarr_array=zarr_array,
        chunking_approach=chunking_approach,
        template_chunk_array=template_chunk_array,
        output_path=output_path,
    )

    return rechunked


@task
def path_builder_task(
    obs: str,
    gcm: str,
    scenario: str,
    train_period_start: str,
    train_period_end: str,
    predict_period_start: str,
    predict_period_end: str,
    variables: List[str],
) -> Tuple[str, str, str]:
    """
    Take in input parameters and make string patterns that identifies the obs dataset, gcm dataset, and the gcm grid. These
    strings will then be used to identify cached files.
    Parameters
    ----------
    obs: str
        Name of obs dataset
    gcm: str
        Name of gcm model
    scenario: str
        Name of future emission scenario
    train_period_start: str
        Start year of training/historical period
    train_period_end: str
        End year of training/historical period
    predict_period_start: str
        Start year of predict/future period
    predict_period_end: str
        End year of predict/future period
    variables: List[str]
        Names of the variables used in obs and gcm dataset (including features and label)
    Returns
    -------
    gcm_grid_spec: str
        A string of parameters defining the grid of GCM, including number of lat/lon points, interval between points, lower left corner, etc.
    obs_identifier: str
        A string of parameters defining the obs dataset used, including variables, start/end year, etc
    gcm_identifier: str
        A string of parameters defining the GCM dataset used, including variables, start/end year for historical and future periods, etc
    """
    gcm_grid_spec = get_gcm_grid_spec(gcm_name=gcm)
    obs_identifier = build_obs_identifier(
        obs=obs,
        train_period_start=train_period_start,
        train_period_end=train_period_end,
        variables=variables,
    )
    gcm_identifier = build_gcm_identifier(
        gcm=gcm,
        scenario=scenario,
        train_period_start=train_period_start,
        train_period_end=train_period_end,
        predict_period_start=predict_period_start,
        predict_period_end=predict_period_end,
        variables=variables,
    )

    return gcm_grid_spec, obs_identifier, gcm_identifier


@task(
    checkpoint=True,
    result=XpersistResult(intermediate_cache_store, serializer=serializer),
    target=make_coarse_obs_path,
)
def get_coarse_obs_task(
    ds_obs: xr.Dataset, gcm: str, chunking_approach: str, **kwargs
) -> xr.Dataset:
    """
    Coarsen the observation dataset to the grid of the GCM model specified in inputs.
    Parameters
    ----------
    ds_obs: xr.Dataset
        Observation dataset to be coarsened
    gcm: str
        Name of the GCM model whose grid to coarsen to
    **kwargs: Dict
        Other arguments to be used in generating the target path
    Returns
    -------
    ds_obs_coarse: xr.Dataset
        Coarsened observation dataset
    """
    # Load single slice of target cmip6 dataset for target grid dimensions
    gcm_grid = load_cmip(
        source_ids=gcm,
        return_type="xr",
    ).isel(time=0)

    # rechunk and regrid observation dataset to target gcm resolution
    ds_obs_coarse = regrid_ds(
        ds=ds_obs,
        target_grid_ds=gcm_grid,
<<<<<<< HEAD
        connection_string=cfg.connection_string,
=======
        connection_string=config.return_azure_config()["connection_string"],
>>>>>>> 705a2fdb
    )

    if chunking_approach != 'full_space':
        ds_obs_coarse = rechunk_zarr_array_with_caching(
            zarr_array=ds_obs_coarse, chunking_approach=chunking_approach, output_path=None
        )

    return ds_obs_coarse


@task(
    checkpoint=True,
    result=XpersistResult(intermediate_cache_store, serializer=serializer),
    target=make_interpolated_obs_path,
)
def coarsen_and_interpolate_obs_task(
    obs, train_period_start, train_period_end, variables, gcm, chunking_approach, **kwargs
):
    """
    Coarsen the observation dataset to the grid of the GCM model specified in inputs then
    interpolate back into the observation grid. Rechunk the final output according to chunking approach.
    Parameters
    ----------
    obs: str
        Name of obs dataset
    gcm: str
        Name of GCM model
    training_period_start: str
        Start year of training/historical period
    training_period_end: str
        End year of training/historical period
    variables: List[str]
        List of variables to get in obs dataset
    chunking_approach: str
        'full_space', 'full_time', or None
    **kwargs: Dict
        Other arguments to be used in generating the target path
    Returns
    -------
    ds_obs_interpolated_rechunked: xr.Dataset
        An observation dataset that has been coarsened, interpolated back to original grid, and then rechunked.
    """
    # get obs in full space chunks
    ds_obs_full_space = get_obs(
        obs=obs,
        train_period_start=train_period_start,
        train_period_end=train_period_end,
        variables=variables,
        chunking_approach="full_space",
        cache_within_rechunk=True,
    )

    # regrid to coarse scale
    ds_obs_coarse = get_coarse_obs_task.run(
        ds_obs=ds_obs_full_space, gcm=gcm, chunking_approach="full_space", **kwargs
    )

    # interpolate to fine scale again
    ds_obs_interpolated = regrid_ds(
        ds=ds_obs_coarse,
        target_grid_ds=ds_obs_full_space.isel(time=0),
        chunking_approach="full_space",
    )

    # rechunked to final output chunking approach if needed
    ds_obs_interpolated_rechunked = rechunk_zarr_array_with_caching(
        zarr_array=ds_obs_interpolated,
        output_path=None,
        chunking_approach=chunking_approach,
    )

    return ds_obs_interpolated_rechunked


@task(
    checkpoint=True,
    result=XpersistResult(intermediate_cache_store, serializer=serializer),
    target=make_interpolated_gcm_path,
)
def interpolate_gcm_task(
    obs: str,
    gcm: str,
    scenario: str,
    train_period_start: str,
    train_period_end: str,
    predict_period_start: str,
    predict_period_end: str,
    variables: Union[str, List[str]],
    chunking_approach: str,
    **kwargs,
):
    """
    Interpolate the GCM dataset to the grid of the observation dataset.
    Rechunk the final output according to chunking approach.
    Parameters
    ----------
    obs: str
        Name of obs dataset
    gcm: str
        Name of the GCM model
    scenario: str
        Name of the emission scenario
    training_period_start: str
        Start year of training/historical period
    training_period_end: str
        End year of training/historical period
    predict_period_start: str
        Start year of predict/future period
    predict_period_end: str
        End year of predict/future period
    variables: List[str]
        List of variables to get in obs dataset
    chunking_approach: str
        'full_space', 'full_time', or None
    **kwargs: Dict
        Other arguments to be used in generating the target path
    Returns
    -------
    ds_gcm_interpolated_rechunked: xr.Dataset
        The GCM dataset that has been interpolated to the obs grid then rechunked.
    """
    # get gcm in full space chunks
    ds_gcm_full_space = get_gcm(
        gcm=gcm,
        scenario=scenario,
        variables=variables,
        train_period_start=train_period_start,
        train_period_end=train_period_end,
        predict_period_start=predict_period_start,
        predict_period_end=predict_period_end,
        chunking_approach="full_space",
        cache_within_rechunk=False,
    )

    # get obs as a template
    ds_obs_full_space = get_obs(
        obs=obs,
        train_period_start=train_period_start,
        train_period_end=train_period_end,
        variables=variables,
        chunking_approach=None,
        cache_within_rechunk=False,
    )

    # interpolate gcm to obs resolution
    ds_gcm_interpolated = regrid_ds(
        ds=ds_gcm_full_space,
        target_grid_ds=ds_obs_full_space.isel(time=0).load(),
        chunking_approach="full_space",
    )

    # rechunked to final output chunking approach if needed
    ds_gcm_interpolated_rechunked = rechunk_zarr_array_with_caching(
        zarr_array=ds_gcm_interpolated,
        output_path=None,
        chunking_approach=chunking_approach,
    )

    return ds_gcm_interpolated_rechunked


@task(
    log_stdout=True,
    result=XpersistResult(intermediate_cache_store, serializer=serializer),
    target=make_bias_corrected_obs_path,
)
def bias_correct_obs_task(
    ds_obs: xr.Dataset, method: str, bc_kwargs: Optional[Dict[str, Any]] = None, **kwargs
) -> xr.DataArray:
    """
    Bias correct observation data according to methods and kwargs.
    Parameters
    ----------
    ds_obs : xr.Dataset
        Observation dataset
    method : str
        Bias correction method to be used.
    bc_kwargs: dict or None
        Keyword arguments to be used with the bias correction method
    kwargs: dict
        Other arguments to be used in generating the target path
    Returns
    -------
    ds_obs_bias_corrected : xr.Dataset
        Bias corrected observation dataset
    """
    kws = default_none_kwargs(bc_kwargs, copy=True)
    bias_corrected = bias_correct_obs_by_method(
        da_obs=ds_obs, method=method, bc_kwargs=kws
    ).to_dataset(dim="variable")

    return bias_corrected


@task(
    result=XpersistResult(intermediate_cache_store, serializer=serializer),
    target=make_bias_corrected_gcm_path,
)
def bias_correct_gcm_task(
    ds_gcm: xr.Dataset,
    ds_obs: xr.Dataset,
    historical_period_start: str,
    historical_period_end: str,
    method: str,
    bc_kwargs: Optional[Dict[str, Any]] = None,
    **kwargs,
) -> xr.DataArray:
    """
    Bias correct gcm data to the provided observation data according to methods and kwargs.
    Parameters
    ----------
    ds_gcm : xr.Dataset
        GCM dataset to be bias corrected
    ds_obs : xr.Dataset
        Observation dataset to bias correct to
    historical_period_start : str
        Start year of the historical/training period
    historical_period_end : str
        End year of the historical/training period
    method : str
        Bias correction method to be used.
    bc_kwargs: dict or None
        Keyword arguments to be used with the bias correction method
    kwargs: dict
        Other arguments to be used in generating the target path
    Returns
    -------
    ds_gcm_bias_corrected : xr.Dataset
        Bias corrected GCM dataset
    """
    historical_period = slice(historical_period_start, historical_period_end)

    kws = default_none_kwargs(bc_kwargs, copy=True)

    for v in ds_gcm.data_vars:
        assert v in ds_obs.data_vars
    bias_corrected = bias_correct_gcm_by_method(
        da_gcm=ds_gcm,
        da_obs=ds_obs,
        historical_period=historical_period,
        method=method,
        bc_kwargs=kws,
    ).to_dataset(dim="variable")

    return bias_corrected


@task
def to_standard_calendar(obj: T_Xarray) -> T_Xarray:
    """Convert a Dataset's calendar to the "standard calendar"
<<<<<<< HEAD
    When necessary, "missing" time points are filled in using linear interpolation.
    Valid input dataset calendars include: `noleap`, `365_day`, `366_day`, and `all_leap`.
=======

    When necessary, "missing" time points are filled in using linear interpolation.

    Valid input dataset calendars include: `noleap`, `365_day`, `366_day`, and `all_leap`.

>>>>>>> 705a2fdb
    Parameters
    ----------
    obj : xr.Dataset or xr.DataArray
        Xarray object with a `CFTimeIndex`.
<<<<<<< HEAD
=======

>>>>>>> 705a2fdb
    Returns
    -------
    obj_new : xr.Dataset or xr.DataArray
        Xarray object with standard calendar.
<<<<<<< HEAD
=======

>>>>>>> 705a2fdb
    Raises
    ------
    ValueError
        If an invalid calendar is supplied.
    """

    orig_calendar = getattr(obj.indexes["time"], "calendar", "standard")
    if orig_calendar == "standard":
        return obj
    if orig_calendar == "360_day":
        raise ValueError("360_day calendar is not supported")

    # reindex / interpolate
    obj_new = xclim.core.calendar.convert_calendar(obj, "standard", missing=np.nan).interpolate_na(
        dim="time", method="linear"
    )

    # reset encoding
    obj_new["time"].encoding["calendar"] = "standard"

    return obj_new<|MERGE_RESOLUTION|>--- conflicted
+++ resolved
@@ -15,15 +15,11 @@
 
 import cmip6_downscaling.config.config as config
 
-<<<<<<< HEAD
 cfg = config.CloudConfig()
 
 intermediate_cache_store = CacheStore(cfg.intermediate_cache_path)
 serializer = cfg.serializer
-=======
-intermediate_cache_store = CacheStore(config.return_azure_config()["intermediate_cache_path"])
-serializer = config.return_azure_config()["serializer"]
->>>>>>> 705a2fdb
+
 
 from cmip6_downscaling.data.cmip import get_gcm, get_gcm_grid_spec, load_cmip
 from cmip6_downscaling.data.observations import get_obs
@@ -43,11 +39,7 @@
 from cmip6_downscaling.workflows.utils import rechunk_zarr_array_with_caching, regrid_ds
 
 get_obs_task = task(get_obs)
-<<<<<<< HEAD
-=======
-
-
->>>>>>> 705a2fdb
+
 get_gcm_task = task(get_gcm)
 
 
@@ -61,10 +53,7 @@
 ):
     """
     Task to rechunk a dataset
-<<<<<<< HEAD
-=======
-
->>>>>>> 705a2fdb
+
     Parameters
     ----------
     zarr_array : zarr or xarray dataset
@@ -78,10 +67,7 @@
     naming_func: callable, optional
         A function that returns a string that represents the output caching location that the rechunk task should save to.
         The input arguments of this naming func must be provided as kwargs to this method
-<<<<<<< HEAD
-=======
-
->>>>>>> 705a2fdb
+
     Returns
     -------
     rechunked_ds : xr.Dataset
@@ -196,11 +182,8 @@
     ds_obs_coarse = regrid_ds(
         ds=ds_obs,
         target_grid_ds=gcm_grid,
-<<<<<<< HEAD
         connection_string=cfg.connection_string,
-=======
-        connection_string=config.return_azure_config()["connection_string"],
->>>>>>> 705a2fdb
+
     )
 
     if chunking_approach != 'full_space':
@@ -451,32 +434,19 @@
 @task
 def to_standard_calendar(obj: T_Xarray) -> T_Xarray:
     """Convert a Dataset's calendar to the "standard calendar"
-<<<<<<< HEAD
     When necessary, "missing" time points are filled in using linear interpolation.
     Valid input dataset calendars include: `noleap`, `365_day`, `366_day`, and `all_leap`.
-=======
-
-    When necessary, "missing" time points are filled in using linear interpolation.
-
-    Valid input dataset calendars include: `noleap`, `365_day`, `366_day`, and `all_leap`.
-
->>>>>>> 705a2fdb
+
     Parameters
     ----------
     obj : xr.Dataset or xr.DataArray
         Xarray object with a `CFTimeIndex`.
-<<<<<<< HEAD
-=======
-
->>>>>>> 705a2fdb
+
     Returns
     -------
     obj_new : xr.Dataset or xr.DataArray
         Xarray object with standard calendar.
-<<<<<<< HEAD
-=======
-
->>>>>>> 705a2fdb
+
     Raises
     ------
     ValueError
