from __future__ import annotations

import os
from abc import abstractmethod
from functools import cached_property

import dask
from dask_kubernetes import KubeCluster, make_pod_spec
from prefect.executors import DaskExecutor, Executor, LocalDaskExecutor, LocalExecutor
from prefect.run_configs import KubernetesRun, LocalRun, RunConfig
from prefect.storage import Azure, Local, Storage

from . import config

_threadsafe_env_vars = {
    "OMP_NUM_THREADS": "1",
    "MPI_NUM_THREADS": "1",
    "MKL_NUM_THREADS": "1",
    "OPENBLAS_NUM_THREADS": "1",
}


class BaseRuntime:
    """
    Base runtime configuration class

    Subclasses must define methods (storage, run_config and executor)
    """

    def __init__(self):
        pass

    @cached_property
    @abstractmethod
    def storage(self) -> Storage:  # pragma: no cover
        pass

    @cached_property
    @abstractmethod
    def run_config(self) -> RunConfig:  # pragma: no cover
        pass

    @cached_property
    @abstractmethod
    def executor(self) -> Executor:  # pragma: no cover
        pass

    def __repr__(self):
        return (
            f"{type(self)}\n"
            f"  Storage    : {type(self.storage)}\n"
            f"  Run Config : {type(self.run_config)}\n"
            f"  Executor   : {type(self.executor)}\n"
        )


class CloudRuntime(BaseRuntime):
    def _generate_env(self):
        env = {
            "EXTRA_PIP_PACKAGES": config.get("runtime.cloud.extra_pip_packages"),
            "PREFECT__FLOWS__CHECKPOINTING": "true",
            **_threadsafe_env_vars,
        }

        if 'AZURE_STORAGE_CONNECTION_STRING' in os.environ:
            env['AZURE_STORAGE_CONNECTION_STRING'] = os.environ['AZURE_STORAGE_CONNECTION_STRING']

        return env

    @cached_property
    def storage(self) -> Storage:
        return Azure(
            container=config.get("runtime.cloud.storage_options.container"),
        )

    @cached_property
    def run_config(self) -> RunConfig:
        return KubernetesRun(
            cpu_request=config.get("runtime.cloud.kubernetes_cpu"),
            memory_request=config.get("runtime.cloud.kubernetes_memory"),
            image=config.get("runtime.cloud.image"),
            labels=[config.get("runtime.cloud.agent")],
            env=self._generate_env(),
        )

    @cached_property
    def executor(self) -> Executor:

        pod_spec = make_pod_spec(
            image=config.get("runtime.cloud.image"),
            memory_limit=config.get("runtime.cloud.pod_memory_limit"),
            memory_request=config.get("runtime.cloud.pod_memory_request"),
            threads_per_worker=config.get("runtime.cloud.pod_threads_per_worker"),
            cpu_limit=config.get("runtime.cloud.pod_cpu_limit"),
            cpu_request=config.get("runtime.cloud.pod_cpu_request"),
            env=self._generate_env(),
        )

        executor = DaskExecutor(
            cluster_class=lambda: KubeCluster(
                pod_spec, deploy_mode=config.get("runtime.cloud.deploy_mode")
            ),
            adapt_kwargs={
                "minimum": config.get("runtime.cloud.adapt_min"),
                "maximum": config.get("runtime.cloud.adapt_max"),
            },
        )

        return executor


class LocalRuntime(BaseRuntime):
    @cached_property
    def storage(self) -> Storage:
        return Local(**config.get("runtime.local.storage_options"))

    @cached_property
    def run_config(self) -> RunConfig:
        return LocalRun(env=self._generate_env())

    @cached_property
    def executor(self) -> Executor:
        return LocalDaskExecutor(scheduler="processes")

    def _generate_env(self):
        return _threadsafe_env_vars


class CIRuntime(LocalRuntime):
    @cached_property
    def storage(self) -> Storage:
        return Local(**config.get("runtime.test.storage_options"))

    @cached_property
    def executor(self) -> Executor:
        return LocalExecutor()


class PangeoRuntime(LocalRuntime):
    def __init__(self):
        dask.config.set({'temporary_directory': '/tmp/dask'})

    @cached_property
    def storage(self) -> Storage:
        return Local(**config.get("runtime.pangeo.storage_options"))

    @cached_property
    def run_config(self) -> RunConfig:
        return LocalRun(env=self._generate_env())

    @cached_property
    def executor(self) -> Executor:
        return DaskExecutor(
            cluster_kwargs={
<<<<<<< HEAD
                'resources': {'taskslots': 1},
=======
>>>>>>> 23f4c485
                'n_workers': config.get("runtime.pangeo.n_workers"),
                'threads_per_worker': config.get("runtime.pangeo.threads_per_worker"),
            }
        )

    def _generate_env(self):
        return _threadsafe_env_vars


class GatewayRuntime(PangeoRuntime):
    def __init__(self):
        from dask_gateway import Gateway

        self._gateway = Gateway()

        if config.get("runtime.gateway.cluster_name"):
            # connect to an existing cluster
            self._cluster = self._gateway.get_cluster(config.get("runtime.gateway.cluster_name"))
        else:
            # create a new cluster
            options = self._gateway.cluster_options(use_local_defaults=False)
            options['worker_cores'] = config.get("runtime.gateway.worker_cores")
            options['worker_memory'] = config.get("runtime.gateway.worker_memory")
            options['image'] = config.get("runtime.gateway.image")
            options['environment'].update(self._generate_env())

            self._cluster = self._gateway.new_cluster(
                cluster_options=options, shutdown_on_close=True
            )
            self._cluster.adapt(
                minimum=config.get("runtime.gateway.adapt_min"),
                maximum=config.get("runtime.gateway.adapt_max"),
            )

    @cached_property
    def executor(self) -> Executor:

        print('cluster info:')
        print(self._cluster)
        print(self._cluster.name)
        print(self._cluster.dashboard_link)

        return DaskExecutor(
            address=self._cluster.scheduler_address,
            client_kwargs={"security": self._cluster.security},
        )

    def _generate_env(self):
        env = {**_threadsafe_env_vars}
        if config.get("runtime.gateway.extra_pip_packages"):
            env['EXTRA_PIP_PACKAGES'] = config.get("runtime.gateway.extra_pip_packages")
        if 'AZURE_STORAGE_CONNECTION_STRING' in os.environ:
            env['AZURE_STORAGE_CONNECTION_STRING'] = os.environ['AZURE_STORAGE_CONNECTION_STRING']
        return env


def get_runtime():
    if config.get("run_options.runtime") == "ci":
        runtime = CIRuntime()
    elif config.get("run_options.runtime") == "local":
        runtime = LocalRuntime()
    elif config.get("run_options.runtime") == "cloud":
        runtime = CloudRuntime()
    elif config.get("run_options.runtime") == "pangeo":
        runtime = PangeoRuntime()
    elif config.get("run_options.runtime") == "gateway":
        runtime = GatewayRuntime()
    elif os.environ.get("CI") == "true":
        runtime = CIRuntime()
        print("CIRuntime selected from os.environ")
    elif os.environ.get("PREFECT__BACKEND") == "cloud":
        runtime = CloudRuntime()
    elif "JUPYTER_IMAGE" in os.environ:
        runtime = PangeoRuntime()
    else:
        raise ValueError('unable to determine runtime')
    return runtime<|MERGE_RESOLUTION|>--- conflicted
+++ resolved
@@ -152,10 +152,7 @@
     def executor(self) -> Executor:
         return DaskExecutor(
             cluster_kwargs={
-<<<<<<< HEAD
                 'resources': {'taskslots': 1},
-=======
->>>>>>> 23f4c485
                 'n_workers': config.get("runtime.pangeo.n_workers"),
                 'threads_per_worker': config.get("runtime.pangeo.threads_per_worker"),
             }
