--- conflicted
+++ resolved
@@ -9,11 +9,8 @@
 from prefect.run_configs import KubernetesRun, LocalRun
 from prefect.storage import Azure, Local
 
-<<<<<<< HEAD
-# TODO: Add new confi g that is hybrid or local compute, but has prefect storage access (ie. what I've been using to debug. Local is now non-write permissions.)
-=======
+
 # TODO: Add new config that is hybrid or local compute, but has prefect storage access (ie. what I've been using to debug. Local is now non-write permissions.)
->>>>>>> f021232c
 
 
 class BaseConfig:
