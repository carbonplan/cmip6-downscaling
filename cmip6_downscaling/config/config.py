--- conflicted
+++ resolved
@@ -5,7 +5,6 @@
 from typing import Any
 
 from dask_kubernetes import KubeCluster, make_pod_spec
-<<<<<<< HEAD
 from prefect.executors import DaskExecutor, LocalDaskExecutor, LocalExecutor  # noqa: F401
 from prefect.run_configs import KubernetesRun, LocalRun
 from prefect.storage import Azure, Local
@@ -201,105 +200,3 @@
         )
 
     return config
-=======
-from prefect.executors import DaskExecutor
-from prefect.run_configs import KubernetesRun
-from prefect.storage import Azure
-
-
-# Azure --------------------------------------------------------------------
-def return_azure_config():
-    azure_config_dict = {
-        'connection_string': os.environ.get("AZURE_STORAGE_CONNECTION_STRING"),
-        'storage': Azure("prefect"),
-        'intermediate_cache_path': 'az://flow-outputs/intermediate',
-        'results_cache_path': 'az://flow-outputs/results',
-        'serializer': 'xarray.zarr',
-    }
-    return azure_config_dict
-
-
-# Prefect --------------------------------------------------------------------
-def return_prefect_config():
-    #  prefect agent ID
-    prefect_config_dict = {'agent': ["az-eu-west"]}
-    return prefect_config_dict
-
-
-# Docker --------------------------------------------------------------------
-def return_docker_config():
-    docker_config_dict = {'image': "carbonplan/cmip6-downscaling-prefect:2021.12.06"}
-    return docker_config_dict
-
-
-# Kubernetes  --------------------------------------------------------------------
-def return_kubernetes_config():
-    kubernetes_config_dict = {'kubernetes_cpu': 7, 'kubernetes_memory': "16Gi"}
-    return kubernetes_config_dict
-
-
-# Dask Executor  --------------------------------------------------------------------
-def return_dask_config():
-    dask_config_dict = {
-        "dask_executor_memory_limit": "16Gi",
-        "dask_executor_memory_request": "16Gi",
-        "dask_executor_threads_per_worker": 2,
-        "dask_executor_cpu_limit": 2,
-        "dask_executor_cpu_request": 2,
-        "dask_executor_adapt_min": 4,
-        "dask_executor_adapt_max": 20,
-    }
-    return dask_config_dict
-
-
-def return_extra_pip_packages():
-    extra_pip_packages = {
-        "EXTRA_PIP_PACKAGES": "git+https://github.com/carbonplan/cmip6-downscaling.git git+https://github.com/pangeo-data/scikit-downscale.git git+https://github.com/NCAR/xpersist.git"
-    }
-    return extra_pip_packages
-
-
-def return_env_config():
-    env_config = {
-        "AZURE_STORAGE_CONNECTION_STRING": return_azure_config()["connection_string"],
-        "EXTRA_PIP_PACKAGES": return_extra_pip_packages()["EXTRA_PIP_PACKAGES"],
-        'OMP_NUM_THREADS': '1',
-        'MPI_NUM_THREADS': '1',
-        'MKL_NUM_THREADS': '1',
-        'OPENBLAS_NUM_THREADS': '1',
-    }
-    return env_config
-
-
-def return_kubernetes_run_config():
-    kubernetes_run_config = KubernetesRun(
-        cpu_request=return_kubernetes_config()["kubernetes_cpu"],
-        memory_request=return_kubernetes_config()["kubernetes_memory"],
-        image=return_docker_config()["image"],
-        labels=return_prefect_config()["agent"],
-        env=return_env_config()["env_config"],
-    )
-    return kubernetes_run_config
-
-
-def return_dask_executor():
-
-    dask_executor = DaskExecutor(
-        cluster_class=lambda: KubeCluster(
-            make_pod_spec(
-                image=return_docker_config()["image"],
-                memory_limit=return_dask_config()["dask_executor_memory_limit"],
-                memory_request=return_dask_config()["dask_executor_memory_request"],
-                threads_per_worker=return_dask_config()["dask_executor_threads_per_worker"],
-                cpu_limit=return_dask_config()["dask_executor_cpu_limit]"],
-                cpu_request=return_dask_config()["dask_executor_cpu_request"],
-                env=return_env_config()["env_config"],
-            )
-        ),
-        adapt_kwargs={
-            "minimum": return_dask_config()["dask_executor_adapt_min"],
-            "maximum": return_dask_config()["dask_executor_adapt_max"],
-        },
-    )
-    return dask_executor
->>>>>>> 705a2fdb
