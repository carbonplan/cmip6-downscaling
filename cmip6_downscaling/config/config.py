--- conflicted
+++ resolved
@@ -9,16 +9,7 @@
 from prefect.run_configs import KubernetesRun, LocalRun
 from prefect.storage import Azure, Local
 
-<<<<<<< HEAD
-# todo:
-
-
-# prefect-cloud config has @property decs to repeat for other config subclasses.
-# connection_string should only live in prefect-cloud and pangeo and hybrid. The other ones we won't write data, so we don't need write permissions.
-# Add new config that is hybrid or local compute, but has prefect storage access (ie. what I've been using to debug. Local is now non-write permissions.)
-=======
-# TODO: Add new config that is hybrid or local compute, but has prefect storage access (ie. what I've been using to debug. Local is now non-write permissions.)
->>>>>>> f672885f
+# TODO: Add new confi g that is hybrid or local compute, but has prefect storage access (ie. what I've been using to debug. Local is now non-write permissions.)
 
 
 class BaseConfig:
@@ -56,10 +47,6 @@
 class CloudConfig(BaseConfig):
     def __init__(self, **kwargs):
         self.connection_string = os.environ.get("AZURE_STORAGE_CONNECTION_STRING")
-<<<<<<< HEAD
-
-=======
->>>>>>> f672885f
         self.intermediate_cache_path = "az://flow-outputs/intermediates"
         self.results_cache_path = "az://flow-outputs/results"
         self.agent = ["az-eu-west"]
@@ -78,12 +65,9 @@
         self.adapt_max = 2
         self.dask_distributed_worker_resources_taskslots = "1"
 
-<<<<<<< HEAD
-=======
     def __repr__(self):
         return """CloudConfig configuration for running on prefect-cloud.  storage is `Azure("prefect")`, run_config is `KubernetesRun() and executor is ` DaskExecutor(KubeCluster())`"""
 
->>>>>>> f672885f
     def generate_env(self):
         env = {
             "AZURE_STORAGE_CONNECTION_STRING": self.connection_string,
@@ -137,12 +121,9 @@
     def __init__(self, **kwargs):
         pass
 
-<<<<<<< HEAD
-=======
     def __repr__(self):
         return "LocalConfig configuration is for running on local machines. storage is `Local()`, run_config is `LocalRun() and executor is `LocalExecutor()` "
 
->>>>>>> f672885f
     @property
     def storage(self) -> Any:  # pragma: no cover
         return Local()
@@ -158,16 +139,12 @@
 
 class TestConfig(LocalConfig):
     def __init__(self, **kwargs):
-<<<<<<< HEAD
-        pass
-=======
         self.connection_string = None
         self.intermediate_cache_path = "./"
         self.serializer = "xarray.zarr"
 
     def __repr__(self):
         return "TestConfig configuration is for running on CI machines. storage is `Local()`, run_config is `LocalRun() and executor is `LocalExecutor()` "
->>>>>>> f672885f
 
     @property
     def storage(self) -> Any:  # pragma: no cover
@@ -188,12 +165,9 @@
         self.intermediate_cache_path = "az://flow-outputs/intermediates"
         self.results_cache_path = "az://flow-outputs/results"
 
-<<<<<<< HEAD
-=======
     def __repr__(self):
         return "PangeoConfig configuration is for running on jupyter-hubs. storage is `Local()`, run_config is `LocalRun() and executor is `LocalExecutor()` "
 
->>>>>>> f672885f
     @property
     def storage(self) -> Any:  # pragma: no cover
         return Local()
@@ -229,12 +203,6 @@
         config = PangeoConfig(**kwargs)
         print('PangeoConfig selected from os.environ')
     else:
-<<<<<<< HEAD
-        ValueError(
-            "Name not in ['test', 'local', 'prefect-cloud', 'pangeo'] and environment variable not found for: [CI, PREFECT__BACKEND, PANGEO__BACKEND or TEST]"
-        )
-
-=======
         print(
             str(
                 ValueError(
@@ -244,5 +212,4 @@
         )
         config = None
     print(config)
->>>>>>> f672885f
     return config