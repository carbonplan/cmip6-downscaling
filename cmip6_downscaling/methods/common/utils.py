from __future__ import annotations

import pathlib
import re

import fsspec
import geopandas as gpd
import numpy as np
import packaging.version
import regionmask
import xarray as xr
import zarr
from upath import UPath
from xarray_schema import DataArraySchema
from xarray_schema.base import SchemaError

from . import containers

xr.set_options(keep_attrs=True)


def validate_zarr_store(target: str):
    """Validate a zarr store.

    Parameters
    ----------
    target : str
        Path to zarr store.

    """

    store = zarr.open_consolidated(target)
    variables = list(store.keys())
    errors = []
    for variable in variables:
        variable_array = store[variable]
        if variable_array.nchunks_initialized != variable_array.nchunks:
            errors.append(
                f'{variable} has {variable_array.nchunks - variable_array.nchunks_initialized} uninitialized chunks'
            )

    if errors:
        raise ValueError(f'Found {len(errors)} errors: {errors}')


def zmetadata_exists(path: UPath):
    '''temporary workaround until path.exists() works'''

    if isinstance(path, pathlib.PosixPath):
        return (path / '.zmetadata').exists()
    elif isinstance(path, UPath):
        return path.fs.exists(str(path / '.zmetadata'))
    else:
        return (UPath(path) / '.zmetadata').exists()


def blocking_to_zarr(
    ds: xr.Dataset, target, validate: bool = True, write_empty_chunks: bool = True
):
    '''helper function to write a xarray Dataset to a zarr store.

    The function blocks until the write is complete then writes Zarr's consolidated metadata
    '''

    # testing a workaround
    if str(target).startswith('/'):
        print('fell back to using a string target')
        target = f'az://flow-outputs{str(target)}'

    if write_empty_chunks:
<<<<<<< HEAD
        if packaging.version.Version(xr.__version__) < packaging.version.Version('2022.6'):
=======
        if packaging.version.Version(
            packaging.version.Version("2022.06.0.rc0").base_version
        ) >= packaging.version.Version("2022.06"):
>>>>>>> 604a1f54
            raise NotImplementedError(
                f'`write_empty_chunks` not supported in xarray < 2022.06. Your xarray version is: {xr.__version__}'
            )

        for variable in ds.data_vars:
            ds[variable].encoding['write_empty_chunks'] = True
    t = ds.to_zarr(target, mode='w', compute=False)
    t.compute(retries=5)
    zarr.consolidate_metadata(target)

    if validate:
        validate_zarr_store(target)


def subset_dataset(
    ds: xr.Dataset,
    variable: str,
    time_period: slice,
    bbox: containers.BBox,
    chunking_schema: dict = None,
) -> xr.Dataset:
    """Uses Xarray slicing to spatially subset a dataset based on input params.

    Parameters
    ----------
    ds : xarray.Dataset
         Input Xarray dataset
    time_period : slice
        Start and end year slice. Ex: slice('2020','2020')
    bbox : dataclass
        dataclass containing the latmin,latmax,lonmin,lonmax. Class can be found in utils.
    chunking_schema : str, optional
        Desired chunking schema. ex: {'time': 365, 'lat': 150, 'lon': 150}

    Returns
    -------
    Xarray Dataset
        Spatially subsetted Xarray dataset.
    """

    subset_ds = ds.sel(
        time=time_period,
        lon=bbox.lon_slice,
        lat=bbox.lat_slice,
    )
    if chunking_schema is not None:
        target_schema = DataArraySchema(chunks=chunking_schema)
        try:
            target_schema.validate(subset_ds[variable])
        except SchemaError:
            subset_ds = subset_ds.chunk(chunking_schema)

    return subset_ds


def apply_land_mask(ds: xr.Dataset) -> xr.Dataset:
    """
    Apply a land mask to a dataset with lat/lon coordinates.

    Notes
    --------
    # Regenerate buffer file
    import regionmask
    import geopandas as gpd

    land = regionmask.defined_regions.natural_earth_v5_0_0.land_10.to_geodataframe()
    buffer = land.buffer(1)

    buffer_gpd = gpd.GeoDataFrame(geometry=gpd.GeoSeries(buffer))
    buffer_gpd.to_file('2deg_buffer_gdf.gpkg', driver="GPKG")

    Parameters
    ----------
    ds : xr.Dataset
        Input dataset to mask.

    Returns
    -------
    xr.Dataset
    """
    with fsspec.open(
        'https://cmip6downscaling.blob.core.windows.net/static/1deg_buffer_gdf.gpkg'
    ) as file:
        gdf = gpd.read_file(file)
    mask = regionmask.from_geopandas(gdf).mask(ds, wrap_lon=False)
    return ds.where(mask == 0)


def calc_auspicious_chunks_dict(
    da: xr.DataArray,
    chunk_dims: tuple = ("lat", "lon"),
) -> dict:
    """Figure out a chunk size that, given the size of the dataset, the dimension(s) you want to chunk on
    and the data type, will fit under the target_size. Currently only works for 100mb which
    is the recommended chunk size for dask processing.

    Parameters
    ----------
    da : xr.DataArray
        Dataset or data array you're wanting to chunk
    chunk_dims : tuple, optional
        Dimension(s) you want to chunk along, by default ('lat', 'lon')

    Returns
    -------
    chunks_dict : dict
        Dictionary of chunk sizes with the dimensions not listed in `chunk_dims` being the
        length of that dimension (avoiding the shorthand -1 in order to play nice
        with rechunker)
    """
    if not isinstance(chunk_dims, tuple):
        raise TypeError(
            "Your chunk_dims likely includes one string but needs a comma after it! to be a tuple!"
        )
    # setting target_size_bytes to the 100mb chunksize recommended by dask. could modify in future.
    target_size_bytes = 100e6
    dim_sizes = dict(zip(da.dims, da.shape))

    # initialize chunks_dict
    chunks_dict = {}

    # dims not in chunk_dims should be one chunk (length -1), since these ones are going to
    # be contiguous while the dims in chunk_dims will be chunked
    for dim in dim_sizes.keys():
        if dim not in chunk_dims:
            # we'll only add the unchunked dimensions to chunks_dict right now
            # rechunker doesn't like the the shorthand of -1 meaning the full length
            # so we'll always just give it the full length of the dimension
            chunks_dict[dim] = dim_sizes[dim]
    # calculate the bytesize given the dtype bitsize and divide by 8
    data_bytesize = int(re.findall(r"\d+", str(da.dtype))[0]) / 8
    # calculate the size of the smallest minimum chunk based upon dtype and the
    # length of the unchunked dim(s). chunks_dict currently only has unchunked dims right now
    smallest_size_one_chunk = data_bytesize * np.prod([dim_sizes[dim] for dim in chunks_dict])

    # the dims in chunk_dims should be of an array size (as in number of elements in the array)
    # that creates ~100 mb. `perfect_chunk` is the how many of the smallest_size_chunks you can
    # handle at once while still staying below the `target_size_bytes`
    perfect_chunk = target_size_bytes / smallest_size_one_chunk

    # then make reasonable chunk size by rounding up (avoids corner case of it rounding down to 0...)
    # but if the array is oblong it might get big (? is logic right there- might it get small??)
    perfect_chunk_length = int(np.ceil(perfect_chunk ** (1 / len(chunk_dims))))
    for dim in chunk_dims:
        # check that the rounding up as part of the `perfect_chunk_length` calculation
        # didn't make the chunk sizes bigger than the array itself, and if so
        # clip it to that size
        chunks_dict[dim] = min(perfect_chunk_length, dim_sizes[dim])
    return chunks_dict


def _resample_func(ds, freq='1MS'):
    """Helper function to apply resampling."""
    out_ds = xr.Dataset(attrs=ds.attrs)

    for v in ds.data_vars:
        resampler = ds[v].resample(time=freq, keep_attrs=True)
        if v in ['tasmax', 'tasmin']:
            out_ds[v] = resampler.mean(dim='time')
        elif v in ['pr']:
            out_ds[v] = resampler.sum(dim='time')
        else:
            print(f'{v} not implemented')

    return out_ds


def resample_wrapper(ds, freq='1MS'):
    """Wrapper function for resampling.

    Parameters
    ----------
    ds : xarray.Dataset
        Input xarray dataset.
    freq : str, optional
        resample frequency, by default '1MS'.

    Returns
    -------
    xr.Dataset
        xarray dataset resampled to freq
    """

    # Use _resample_func() to make template dataset
    template = _resample_func(ds, freq=freq).chunk({'time': -1})
    # Apply map_blocks input dataset
    return xr.map_blocks(_resample_func, ds, kwargs={'freq': freq}, template=template)


def set_zarr_encoding(ds: xr.Dataset):

    for da in ds.data_vars.values():
        da.encoding = {'compressor': zarr.Blosc(clevel=1)}

    return ds<|MERGE_RESOLUTION|>--- conflicted
+++ resolved
@@ -68,13 +68,9 @@
         target = f'az://flow-outputs{str(target)}'
 
     if write_empty_chunks:
-<<<<<<< HEAD
-        if packaging.version.Version(xr.__version__) < packaging.version.Version('2022.6'):
-=======
         if packaging.version.Version(
             packaging.version.Version("2022.06.0.rc0").base_version
         ) >= packaging.version.Version("2022.06"):
->>>>>>> 604a1f54
             raise NotImplementedError(
                 f'`write_empty_chunks` not supported in xarray < 2022.06. Your xarray version is: {xr.__version__}'
             )
