--- conflicted
+++ resolved
@@ -179,13 +179,9 @@
             "Not a valid chunking approach. Try passing either `full_space` or `full_time`, or a template chunked dataset."
         )
 
-<<<<<<< HEAD
-    target = intermediate_dir / "rechunk" / (pattern_string + str(path).replace("/", "_"))
-    path_tmp = scratch_dir / "rechunk" / (pattern_string + str(path).replace("/", "_"))
-=======
-    target = intermediate_dir / ("rechunk_" + pattern_string) / (path.path.split("/")[-1])
-    path_tmp = scratch_dir / ("rechunk_" + pattern_string) / (path.path.split("/")[-1])
->>>>>>> 81e8d0f4
+
+    target = intermediate_dir / ("rechunk_" + pattern_string) / str(path).split("/")[-1])
+    path_tmp = scratch_dir / ("rechunk_" + pattern_string) / str(path).split("/")[-1])
 
     target_store = fsspec.get_mapper(str(target))
     temp_store = fsspec.get_mapper(str(path_tmp))
@@ -364,22 +360,14 @@
         Path to regridded output dataset.
     """
 
-<<<<<<< HEAD
     import xesmf as xe
 
     ds_name = (
         "regrid"
-        + "/"
-        + (str(source_path).replace('/', '_') + '_' + str(target_grid_path).replace('/', '_'))
-=======
-    target = (
-        intermediate_dir
-        / "regrid"
         / "source_path"
-        / (source_path.path.split("/")[-1])
+        / str(source_path).split("/")[-1])
         / "target_path"
-        / (target_grid_path.path.split("/")[-1])
->>>>>>> 81e8d0f4
+        / str(target_grid_path).split("/")[-1])
     )
     target = str(intermediate_dir) + "/" + ds_name
 
