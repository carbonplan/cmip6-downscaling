--- conflicted
+++ resolved
@@ -64,11 +64,9 @@
         chunking_schema={'time': 365, 'lat': 150, 'lon': 150},
     )
     del subset[run_parameters.variable].encoding['chunks']
-<<<<<<< HEAD
-=======
+
 
     subset.attrs.update(**get_cf_global_attrs(version=version))
->>>>>>> c0a3a148
     subset.to_zarr(target, mode='w')
     print(subset)
     return target
@@ -96,11 +94,8 @@
     # Note: dataset is chunked into time:365 chunks to standardize leap-year chunking.
     subset = subset.chunk({'time': 365})
     del subset[run_parameters.variable].encoding['chunks']
-<<<<<<< HEAD
-=======
 
     subset.attrs.update(**get_cf_global_attrs(version=version))
->>>>>>> c0a3a148
     subset.to_zarr(target, mode='w')
     return target
 
@@ -260,26 +255,8 @@
     return target
 
 
-<<<<<<< HEAD
-@task
-def pyramid(
-    ds_path: UPath, run_parameters: RunParameters, key: str = 'daily', levels: int = 4
-) -> UPath:
-
-    target = intermediate_dir / "pyramid" / run_parameters.run_id
-    if use_cache and (target / '.zmetadata').exists():
-        print(f'found existing target: {target}')
-        return target
-
-    # TODO
-
-    return target
-
-
-@task(tags=['dask-resource:TASKSLOTS=1'])
-=======
+
 @task(tags=['dask-resource:TASKSLOTS=1'], log_stdout=True)
->>>>>>> c0a3a148
 def regrid(source_path: UPath, target_grid_path: UPath) -> UPath:
 
     target = (
