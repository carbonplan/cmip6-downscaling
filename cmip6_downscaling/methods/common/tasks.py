from __future__ import annotations

import contextlib
import datetime
import json
import os
import warnings
from dataclasses import asdict
from pathlib import PosixPath

import datatree
import datatree as dt
import fsspec
import pandas as pd
import rechunker
import xarray as xr
import zarr
from carbonplan_data.metadata import get_cf_global_attrs
from carbonplan_data.utils import set_zarr_encoding
from ndpyramid import pyramid_regrid
from prefect import task
from upath import UPath
from xarray_schema import DataArraySchema, DatasetSchema
from xarray_schema.base import SchemaError

from cmip6_downscaling import __version__ as version, config
from cmip6_downscaling.data.cmip import get_gcm
from cmip6_downscaling.data.observations import open_era5
from cmip6_downscaling.methods.common.containers import RunParameters
from cmip6_downscaling.methods.common.utils import (
    calc_auspicious_chunks_dict,
    resample_wrapper,
    subset_dataset,
    zmetadata_exists,
)

get_gcm
from cmip6_downscaling.utils import str_to_hash

warnings.filterwarnings(
    "ignore",
    "(.*) filesystem path not explicitly implemented. falling back to default implementation. This filesystem may not be tested",
    category=UserWarning,
)

PIXELS_PER_TILE = 128
scratch_dir = UPath(config.get("storage.scratch.uri"))
intermediate_dir = UPath(config.get("storage.intermediate.uri")) / version
results_dir = UPath(config.get("storage.results.uri")) / version
use_cache = config.get('run_options.use_cache')


@task
def make_run_parameters(**kwargs) -> RunParameters:
    """Prefect task wrapper for RunParameters"""
    return RunParameters(**kwargs)


@task(log_stdout=True)
def get_obs(run_parameters: RunParameters) -> UPath:
    """Task to return observation data subset from input parameters.

    Parameters
    ----------
    run_parameters : RunParameters
        RunParameter dataclass defined in common/conatiners.py. Constructed from prefect parameters.

    Returns
    -------
    UPath
        Path to subset observation dataset.
    """

    title = "obs ds: {obs}_{variable}_{latmin}_{latmax}_{lonmin}_{lonmax}_{train_dates[0]}_{train_dates[1]}".format(
        **asdict(run_parameters)
    )
    ds_hash = str_to_hash(
        "{obs}_{variable}_{latmin}_{latmax}_{lonmin}_{lonmax}_{train_dates[0]}_{train_dates[1]}".format(
            **asdict(run_parameters)
        )
    )
    target = intermediate_dir / 'get_obs' / ds_hash

    if use_cache and zmetadata_exists(target):
        print(f'found existing target: {target}')
        return target

    ds = open_era5(run_parameters.variable, run_parameters.train_period)

    subset = subset_dataset(
        ds,
        run_parameters.variable,
        run_parameters.train_period.time_slice,
        run_parameters.bbox,
        chunking_schema={'time': 365, 'lat': 150, 'lon': 150},
    )

    if run_parameters.variable != 'pr':
        del subset[run_parameters.variable].encoding['chunks']

    subset.attrs.update({'title': title}, **get_cf_global_attrs(version=version))
<<<<<<< HEAD

    subset.to_zarr(target, mode='w')

    # blocking_to_zarr(subset, target)
=======
    store = subset.to_zarr(target, mode='w', compute=False)
    store.compute(retries=5)
>>>>>>> a90f2a9f
    return target


@task(log_stdout=True)
def get_experiment(run_parameters: RunParameters, time_subset: str) -> UPath:
    """Prefect task that returns cmip GCM data from input run parameters.

    Parameters
    ----------
    run_parameters : RunParameters
        RunParameter dataclass defined in common/conatiners.py. Constructed from prefect parameters.
    time_subset : str
        String describing time subset request. Either 'train_period' or 'predict_period'

    Returns
    -------
    UPath
        UPath to experiment dataset.
    """
    print(run_parameters)
    time_period = getattr(run_parameters, time_subset)
    frmt_str = "{model}_{scenario}_{variable}_{latmin}_{latmax}_{lonmin}_{lonmax}_{time_period.start}_{time_period.stop}".format(
        time_period=time_period, **asdict(run_parameters)
    )
    title = f"experiment ds: {frmt_str}"
    ds_hash = str_to_hash(frmt_str)
    target = intermediate_dir / 'get_experiment' / ds_hash

    print(target)
    if use_cache and zmetadata_exists(target):
        print(f'found existing target: {target}')
        return target

    ds = get_gcm(
        scenario=run_parameters.scenario,
        member_id=run_parameters.member,
        table_id=run_parameters.table_id,
        grid_label=run_parameters.grid_label,
        source_id=run_parameters.model,
        variable=run_parameters.variable,
        time_slice=time_period.time_slice,
    )

    subset = subset_dataset(
        ds, run_parameters.variable, time_period.time_slice, run_parameters.bbox
    )

    # Note: dataset is chunked into time:365 chunks to standardize leap-year chunking.
    subset = subset.chunk({'time': 365})
    if run_parameters.variable != 'pr':
        del subset[run_parameters.variable].encoding['chunks']
    subset.attrs.update({'title': title}, **get_cf_global_attrs(version=version))
    subset.to_zarr(target, mode='w')
    return target


@task(log_stdout=True)
def rechunk(
    path: UPath,
    pattern: str = None,
    template: UPath = None,
    max_mem: str = "2GB",
) -> UPath:
    """Use `rechunker` package to adjust chunks of dataset to a form
    conducive for your processing.

    Parameters
    ----------
    path : UPath
        path to zarr store
    pattern : str
        The pattern of chunking you want to use. If used together with `template` it will override the template
        to ensure that the final dataset truly follows that `full_space` or `full_time` spec. This matters when you are passing
        a template that is either a shorter time length or a template that is a coarser grid (and thus a shorter lat/lon chunksize)
    template : UPath
        The path to the file you want to use as a chunking template. The utility will grab the chunk sizes and use them as the chunk
        target to feed to rechunker.
    max_mem : str
        The memory available for rechunking steps. Must look like "2GB". Optional, default is 2GB.

    Returns
    -------
    target : UPath
        Path to rechunked dataset
    """
    print('path: ', path)
    print('template: ', template)
    # if both defined then you'll take the spatial part of template and override one dimension with the specified pattern
    if template is not None:
        pattern_string = 'matched'
        if pattern is not None:
            pattern_string += f'_{pattern}'
    elif pattern is not None:
        pattern_string = pattern

    task_hash = str_to_hash(str(path) + pattern_string + str(template) + max_mem)
    target = intermediate_dir / 'rechunk' / task_hash
    path_tmp = scratch_dir / 'rechunk' / task_hash
    print(f'writing rechunked dataset to {target}')
    print(target)
    target_store = fsspec.get_mapper(str(target))
    temp_store = fsspec.get_mapper(str(path_tmp))

    if use_cache and zmetadata_exists(target):
        print(f'found existing target: {target}')
        # if we wanted to check that it was chunked correctly we could put this down below where
        # the target_schema is validated. but that requires us going through the development
        # of the schema would just hurt performance likely unnecessarily.
        # nevertheless, as future note: if we encounter chunk issues i suggest putting a schema check here
        return target
    # if a cached target isn't found we'll go through the rechunking step
    # open the zarr group
    target_store.clear()
    temp_store.clear()
    group = zarr.open_consolidated(path)
    # open the dataset to access the coordinates
    ds = xr.open_zarr(path)
    print(ds)
    example_var = list(ds.data_vars)[0]
    # if you have defined a template then use the chunks of that template
    # to form the desired chunk definition
    if template is not None:
        template_ds = xr.open_zarr(template)
        # define the chunk definition
        chunk_def = {
            'time': min(template_ds.chunks['time'][0], len(ds.time)),
            'lat': min(template_ds.chunks['lat'][0], len(ds.lat)),
            'lon': min(template_ds.chunks['lon'][0], len(ds.lon)),
        }
        # if you have also defined a pattern then override the dimension you've specified there
        if pattern is not None:
            # the chunking pattern will return the dimensions that you'll chunk along
            # so `full_time` will return `('lat', 'lon')`
            chunk_dims = config.get(f"chunk_dims.{pattern}")
            for dim in chunk_def:
                if dim not in chunk_dims:
                    print('correcting dim')
                    # override the chunksize of those unchunked dimensions to be the complete length (like passing chunksize=-1
                    chunk_def[dim] = len(ds[dim])
    elif pattern is not None:
        chunk_dims = config.get(f"chunk_dims.{pattern}")
        chunk_def = calc_auspicious_chunks_dict(ds[example_var], chunk_dims=chunk_dims)
    else:
        raise AttributeError('must either define chunking pattern or template')
    # Note:
    # for rechunker v 0.3.3:
    # initialize the chunks_dict that you'll pass in, filling the coordinates with
    # `None`` because you don't want to rechunk the coordinate arrays. this works with
    # for rechunker v 0.4.2:
    # initialize chunks_dict using the `chunk_def`` above
    chunks_dict = {
        'time': (chunk_def['time'],),
        'lon': (chunk_def['lon'],),
        'lat': (chunk_def['lat'],),
    }
    for var in ds.data_vars:
        chunks_dict[var] = chunk_def
    # now that you have your chunks_dict you can check that the dataset at `path`
    # you're passing in doesn't already match that schema. because if so, we don't
    # need to bother with rechunking and we'll skip it!
    schema_dict = {var: DataArraySchema(chunks=chunk_def) for var in ds.data_vars}
    target_schema = DatasetSchema(schema_dict)
    with contextlib.suppress(SchemaError):
        # check to see if the initial dataset already matches the schema, in which case just
        # return the initial path and work with that
        target_schema.validate(ds)
        return path
    rechunk_plan = rechunker.rechunk(
        source=group,
        target_chunks=chunks_dict,
        max_mem=max_mem,
        target_store=target_store,
        temp_store=temp_store,
    )

    rechunk_plan.execute()

    # consolidate_metadata here since when it comes out of rechunker it isn't consolidated.
    zarr.consolidate_metadata(target_store)
    temp_store.clear()
    return target


@task
def time_summary(ds_path: UPath, freq: str) -> UPath:
    """Prefect task to create resampled data. Takes mean of `tasmax` and `tasmin` and sum of `pr`.

    Parameters
    ----------
    ds_path : UPath
        UPath to input zarr store at daily timestep
    freq : str
        aggregation frequency

    Returns
    -------
    UPath
        Path to resampled dataset.
    """

    ds_hash = str_to_hash(str(ds_path) + freq)
    target = intermediate_dir / 'time_summary' / ds_hash
    print(target)
    if use_cache and zmetadata_exists(target):
        print(f'found existing target: {target}')
        return target

    ds = xr.open_zarr(ds_path)

    out_ds = resample_wrapper(ds, freq=freq)

    out_ds.attrs.update({'title': 'time_summary'}, **get_cf_global_attrs(version=version))
    out_ds.to_zarr(target, mode='w')

    # blocking_to_zarr(out_ds, target)
    return target


@task(log_stdout=True)
def get_weights(*, run_parameters, direction, regrid_method="bilinear"):
    weights = pd.read_csv(config.get('weights.gcm_obs_weights.uri'))
    path = (
        weights[
            (weights.source_id == run_parameters.model)
            & (weights.table_id == run_parameters.table_id)
            & (weights.grid_label == run_parameters.grid_label)
            & (weights.regrid_method == regrid_method)
            & (weights.direction == direction)
        ]
        .iloc[0]
        .path
    )
    print(path)
    return path


@task(log_stdout=True)
def get_pyramid_weights(*, run_parameters, levels, regrid_method="bilinear"):
    weights = pd.read_csv(config.get('weights.downscaled_pyramid_weights.uri'))
    print(weights)
    path = (
        weights[(weights.regrid_method == regrid_method) & (weights.levels == levels)].iloc[0].path
    )
    print(path)
    return path


@task(log_stdout=True)
def regrid(source_path: UPath, target_grid_path: UPath, weights_path: UPath = None) -> UPath:
    """Task to regrid a dataset to target grid.

    Parameters
    ----------
    source_path : UPath
        Path to dataset that will be regridded
    target_grid_path : UPath
        Path to template grid dataset
    weights_path : UPath (Optional)
        Path to weights file

    Returns
    -------
    UPath
        Path to regridded output dataset.
    """

    import xesmf as xe

    ds_hash = str_to_hash(str(source_path) + str(target_grid_path))
    target = intermediate_dir / 'regrid' / ds_hash
    print(target)

    if use_cache and zmetadata_exists(target):
        print(f'found existing target: {target}')
        return target
    source_ds = xr.open_zarr(source_path)
    target_grid_ds = xr.open_zarr(target_grid_path)
    if weights_path:
        from ndpyramid.regrid import _reconstruct_xesmf_weights

        weights = _reconstruct_xesmf_weights(xr.open_zarr(weights_path))
        print(weights_path)
        regridder = xe.Regridder(
            source_ds,
            target_grid_ds,
            weights=weights,
            reuse_weights=True,
            method="bilinear",
            extrap_method="nearest_s2d",
            ignore_degenerate=True,
        )
    else:
        regridder = xe.Regridder(
            source_ds,
            target_grid_ds,
            method="bilinear",
            extrap_method="nearest_s2d",
            ignore_degenerate=True,
        )

    regridded_ds = regridder(source_ds, keep_attrs=True)
    regridded_ds.attrs.update(
        {'title': source_ds.attrs['title']}, **get_cf_global_attrs(version=version)
    )
    regridded_ds.to_zarr(target, mode='w')
<<<<<<< HEAD
    # blocking_to_zarr(regridded_ds, target)
=======
>>>>>>> a90f2a9f
    return target


def _load_coords(ds: xr.Dataset) -> xr.Dataset:
    '''Helper function to explicitly load all dataset coordinates'''
    for var, da in ds.coords.items():
        ds[var] = da.load()
    return ds


def _pyramid_postprocess(dt: dt.DataTree, levels: int, other_chunks: dict = None) -> dt.DataTree:
    '''Postprocess data pyramid

    Adds multiscales metadata and sets Zarr encoding

    Parameters
    ----------
    dt : dt.DataTree
        Input data pyramid
    levels : int
        Number of levels in pyramid
    other_chunks : dict
        Chunks for non-spatial dims

    Returns
    -------
    dt.DataTree
        Updated data pyramid with metadata / encoding set
    '''
    chunks = {"x": PIXELS_PER_TILE, "y": PIXELS_PER_TILE}
    if other_chunks is not None:
        chunks.update(other_chunks)

    for level in range(levels):
        slevel = str(level)
        dt.ds.attrs['multiscales'][0]['datasets'][level]['pixels_per_tile'] = PIXELS_PER_TILE

        # set dataset chunks
        dt[slevel].ds = dt[slevel].ds.chunk(chunks)
        if 'date_str' in dt[slevel].ds:
            dt[slevel].ds['date_str'] = dt[slevel].ds['date_str'].chunk(-1)

        # set dataset encoding
        dt[slevel].ds = set_zarr_encoding(
            dt[slevel].ds, codec_config={"id": "zlib", "level": 1}, float_dtype="float32"
        )
        for var in ['time', 'time_bnds']:
            if var in dt[slevel].ds:
                dt[slevel].ds[var].encoding['dtype'] = 'int32'

    # set global metadata
    dt.ds.attrs.update({'title': 'multiscale data pyramid'}, **get_cf_global_attrs(version=version))
    return dt


@task(
    log_stdout=True,
)
def pyramid(
    ds_path: UPath, weights_pyramid_path: str, levels: int = 2, other_chunks: dict = None
) -> UPath:
    '''Task to create a data pyramid from an xarray Dataset

    Parameters
    ----------
    ds_path : UPath
        Path to input dataset
    weights_pyramid_path : str
        Path to weights pyramid
    levels : int, optional
        Number of levels in pyramid, by default 2
    uri : str, optional
        Path to write output data pyamid to, by default None
    other_chunks : dict
        Chunks for non-spatial dims


    Returns
    -------
    target : UPath
    '''
    ds_hash = str_to_hash(str(ds_path) + str(levels) + str(other_chunks))
    target = results_dir / 'pyramid' / ds_hash

    if use_cache and zmetadata_exists(target):
        print(f'found existing target: {target}')
        return target

    import ESMF

    ESMF.Manager(debug=True)
    ds = xr.open_zarr(ds_path).pipe(_load_coords)

    ds.coords['date_str'] = ds['time'].dt.strftime('%Y-%m-%d').astype('S10')

    ds.attrs.update({'title': ds.attrs['title']}, **get_cf_global_attrs(version=version))
    target_pyramid = dt.open_datatree('az://static/target-pyramid', engine='zarr')
    weights_pyramid = datatree.open_datatree(weights_pyramid_path, engine='zarr')
    # create pyramid
    dta = pyramid_regrid(
        ds,
        target_pyramid=target_pyramid,
        levels=levels,
        weights_pyramid=weights_pyramid,
        regridder_kws={'ignore_degenerate': True},
    )

    # write to target
    dta.to_zarr(target, mode='w')
    return target


@task
def run_analyses(ds_path: UPath, run_parameters: RunParameters) -> UPath:
    """Prefect task to run the analyses on results from a downscaling run.

    Parameters
    ----------
    ds_path : UPath
    run_parameters : RunParameters
        Downscaling run parameter container

    Returns
    -------
    PosixPath
        The local location of an executed notebook path.
    """

    import papermill
    from azure.storage.blob import BlobServiceClient, ContentSettings

    from cmip6_downscaling.analysis import metrics

    root = PosixPath(metrics.__file__)
    template_path = root.parent / 'analyses_template.ipynb'
    executed_notebook_path = root.parent / f'analyses_{run_parameters.run_id}.ipynb'
    executed_html_path = root.parent / f'analyses_{run_parameters.run_id}.html'

    parameters = asdict(run_parameters)
    parameters['run_id'] = run_parameters.run_id
    # TODO: figure out how to unpack these fields in the notebook
    # asdict will return lists for train_dates and predict_dates
    # parameters['train_period_start'] = train_period.start
    # parameters['train_period_end'] = train_period.stop
    # parameters['predict_period_start'] = predict_period.start
    # parameters['predict_period_end'] = predict_period.stop

    # execute notebook with papermill
    papermill.execute_notebook(template_path, executed_notebook_path, parameters=parameters)

    # convert from ipynb to html
    # TODO: move this to stand alone function
    # Q: can we control the output path name?
    os.system(f"jupyter nbconvert {executed_notebook_path} --to html")

    # TODO: move to stand alone function
    connection_string = os.getenv('AZURE_STORAGE_CONNECTION_STRING', None)
    if connection_string is not None:
        # if you have a connection_string, copy the html to azure, if not just return
        # because it is already in your local machine
        blob_service_client = BlobServiceClient.from_connection_string(connection_string)
        # TODO: fix b/c the run_id has slashes now!!!
        blob_name = config.get('storage.web_results.blob') / parameters.run_id / 'analyses.html'
        blob_client = blob_service_client.get_blob_client(container='$web', blob=blob_name)
        # clean up before writing
        with contextlib.suppress(Exception):
            blob_client.delete_blob()
        #  need to specify html content type so that it will render and not download
        with open(executed_html_path, "rb") as data:
            blob_client.upload_blob(
                data, content_settings=ContentSettings(content_type='text/html')
            )

    return executed_notebook_path


@task
def finalize(path_dict: dict, run_parameters: RunParameters):

    now = datetime.datetime.utcnow().isoformat()
    target1 = results_dir / 'runs' / run_parameters.run_id / f'{now}.json'
    target2 = results_dir / 'runs' / run_parameters.run_id / 'latest.json'
    print(target1)
    print(target2)

    out = {'parameters': asdict(run_parameters)}
    out['attrs'] = get_cf_global_attrs(version=version)
    out['datasets'] = {k: str(p) for k, p in path_dict.items()}

    with target1.open(mode='w') as f:
        json.dump(out, f, indent=2)

    with target2.open(mode='w') as f:
        json.dump(out, f, indent=2)<|MERGE_RESOLUTION|>--- conflicted
+++ resolved
@@ -99,15 +99,8 @@
         del subset[run_parameters.variable].encoding['chunks']
 
     subset.attrs.update({'title': title}, **get_cf_global_attrs(version=version))
-<<<<<<< HEAD
-
-    subset.to_zarr(target, mode='w')
-
-    # blocking_to_zarr(subset, target)
-=======
     store = subset.to_zarr(target, mode='w', compute=False)
     store.compute(retries=5)
->>>>>>> a90f2a9f
     return target
 
 
@@ -413,10 +406,6 @@
         {'title': source_ds.attrs['title']}, **get_cf_global_attrs(version=version)
     )
     regridded_ds.to_zarr(target, mode='w')
-<<<<<<< HEAD
-    # blocking_to_zarr(regridded_ds, target)
-=======
->>>>>>> a90f2a9f
     return target
 
 
