import os
from dataclasses import asdict
from pathlib import PosixPath

import papermill as pm
import xarray as xr
import xesmf as xe
from azure.storage.blob import BlobServiceClient, ContentSettings
from prefect import task
from upath import UPath

from cmip6_downscaling import config
from cmip6_downscaling.data.cmip import load_cmip
from cmip6_downscaling.data.observations import open_era5
from cmip6_downscaling.methods.common.utils import lon_to_180, subset_dataset

from .containers import RunParameters

intermediate_dir = UPath(config.get("storage.intermediate.uri"))

<<<<<<< HEAD
use_cache = True  # TODO: this should be a config option
=======
use_cache = config.get('run_options.use_cache')
>>>>>>> e6dd9595


@task
def make_run_parameters(**kwargs) -> RunParameters:
    """Prefect task wrapper for RunParameters"""
    return RunParameters(**kwargs)


@task
def get_obs(run_parameters: RunParameters) -> UPath:

    target = (
        intermediate_dir
        / "get_obs"
        / "{obs}_{variable}_{latmin}_{latmax}_{lonmin}_{lonmax}_{train_dates[0]}_{train_dates[1]}".format(
            **asdict(run_parameters)
        )
    )
    if use_cache and (target / '.zmetadata').exists():
        print(f'found existing target: {target}')
        return target

    ds = open_era5(run_parameters.variable, run_parameters.train_period).pipe(lon_to_180)
    subset = subset_dataset(
        ds,
        run_parameters.variable,
        run_parameters.train_period.time_slice,
        run_parameters.bbox,
        chunking_schema={'time': 365, 'lat': 150, 'lon': 150},
    )
    del subset[run_parameters.variable].encoding['chunks']

    subset.to_zarr(target, mode='w')
    return target


@task
def get_experiment(run_parameters: RunParameters, time_subset: str) -> UPath:
    time_period = getattr(run_parameters, time_subset)

    target = (
        intermediate_dir
        / "get_experiment"
        / "{model}_{scenario}_{variable}_{latmin}_{latmax}_{lonmin}_{lonmax}_{time_period[0]}_{time_period[1]}".format(
            time_period=time_period, **asdict(run_parameters)
        )
    )
    if use_cache and (target / '.zmetadata').exists():
        print(f'found existing target: {target}')
        return target

    ds = load_cmip(
        source_ids=run_parameters.model, return_type='xr', variable_ids=run_parameters.variable
    ).pipe(lon_to_180)

<<<<<<< HEAD
    subset = subset_dataset(ds, run_parameters.variable, time_period, run_parameters.bbox)
    # Note: dataset is chunked into time:365 chunks to standardize leap-year chunking.
=======
    subset = subset_dataset(
        ds, run_parameters.variable, run_parameters.train_period.time_slice, run_parameters.bbox
    )
>>>>>>> e6dd9595
    subset = subset.chunk({'time': 365})
    del subset[run_parameters.variable].encoding['chunks']

    subset.to_zarr(target, mode='w')
    return target


@task
def rechunk(path: UPath, pattern: str = None) -> UPath:

    # TODO: think about how to cache this result
    target = intermediate_dir / "rechunk" / "todo"
    if use_cache and (target / '.zmetadata').exists():
        print(f'found existing target: {target}')
        return target

    # TODO

    return target


@task
def monthly_summary(ds_path: UPath, run_parameters: RunParameters) -> UPath:

    target = intermediate_dir / "monthly_summary" / run_parameters.run_id
    if use_cache and (target / '.zmetadata').exists():
        print(f'found existing target: {target}')
        return target

    ds = xr.open_zarr(ds_path)

    out_ds = xr.Dataset()
    for var in ds:
        if var in ['tasmax', 'tasmin']:
            out_ds[var] = ds[var].resample(time='1MS').mean(dim='time')
        elif var in ['pr']:
            out_ds[var] = ds[var].resample(time='1MS').sum(dim='time')
        else:
            print(f'{var} not implemented')

    out_ds.to_zarr(target, mode='w')

    return target


@task
def annual_summary(ds_path: UPath, run_parameters: RunParameters) -> UPath:

    target = intermediate_dir / "annual_summary" / run_parameters.run_id
    if use_cache and (target / '.zmetadata').exists():
        print(f'found existing target: {target}')
        return target

    ds = xr.open_zarr(ds_path)

    out_ds = xr.Dataset()
    for var in ds:
        if var in ['tasmax', 'tasmin']:
            out_ds[var] = ds[var].resample(time='YS').mean()
        elif var in ['pr']:
            out_ds[var] = ds[var].resample(time='YS').sum()
        else:
            print(f'{var} not implemented')

    out_ds.to_zarr(target, mode='w')

    return target


@task
def pyramid(
    ds_path: UPath, run_parameters: RunParameters, key: str = 'daily', levels: int = 4
) -> UPath:

    target = intermediate_dir / "pyramid" / run_parameters.run_id
    if use_cache and (target / '.zmetadata').exists():
        print(f'found existing target: {target}')
        return target

    # TODO

    return target


@task(tags=['dask-resource:TASKSLOTS=1'])
def regrid(source_path: UPath, target_grid_path: UPath) -> UPath:

    target = (
        intermediate_dir / "regrid" / source_path.path.replace('/', '_')
        + '_'
        + target_grid_path.path.replace('/', '_')
    )

    if use_cache and (target / '.zmetadata').exists():
        print(f'found existing target: {target}')
        return target

    source_ds = xr.open_zarr(source_path)
    target_grid_ds = xr.open_zarr(target_grid_path)

    regridder = xe.Regridder(source_ds, target_grid_ds, "bilinear", extrap_method="nearest_s2d")
    regridded_ds = regridder(source_ds)
    regridded_ds.to_zarr(target, mode='w')

    return target


@task
def run_analyses(ds_path: UPath, run_parameters: RunParameters) -> UPath:
    """Prefect task to run the analyses on results from a downscaling run.

    Parameters
    ----------
    ds_path : UPath
    run_parameters : RunParameters
        Downscaling run parameter container

    Returns
    -------
    PosixPath
        The local location of an executed notebook path.
    """

    from cmip6_downscaling.analysis import metrics

    root = PosixPath(metrics.__file__)
    template_path = root.parent / 'analyses_template.ipynb'
    executed_notebook_path = root.parent / f'analyses_{run_parameters.run_id}.ipynb'
    executed_html_path = root.parent / f'analyses_{run_parameters.run_id}.html'

    parameters = asdict(run_parameters)

    # TODO: figure out how to unpack these fields in the notebook
    # asdict will return lists for train_dates and predict_dates
    # parameters['train_period_start'] = train_period.start
    # parameters['train_period_end'] = train_period.stop
    # parameters['predict_period_start'] = predict_period.start
    # parameters['predict_period_end'] = predict_period.stop

    # execute notebook with papermill
    pm.execute_notebook(template_path, executed_notebook_path, parameters=parameters)

    # convert from ipynb to html
    # TODO: move this to stand alone function
    # Q: can we control the output path name?
    os.system(f"jupyter nbconvert {executed_notebook_path} --to html")

    # TODO: move to stand alone function
    connection_string = os.getenv('AZURE_STORAGE_CONNECTION_STRING', None)
    if connection_string is not None:
        # if you have a connection_string, copy the html to azure, if not just return
        # because it is already in your local machine
        blob_service_client = BlobServiceClient.from_connection_string(connection_string)
        # TODO: fix b/c the run_id has slashes now!!!
        blob_name = config.get('storage.web_results.blob') / parameters.run_id / 'analyses.html'
        blob_client = blob_service_client.get_blob_client(container='$web', blob=blob_name)
        # clean up before writing
        try:
            blob_client.delete_blob()
        except:  # TODO: raise specific error
            pass

        #  need to specify html content type so that it will render and not download
        with open(executed_html_path, "rb") as data:
            blob_client.upload_blob(
                data, content_settings=ContentSettings(content_type='text/html')
            )

    return executed_notebook_path<|MERGE_RESOLUTION|>--- conflicted
+++ resolved
@@ -18,11 +18,8 @@
 
 intermediate_dir = UPath(config.get("storage.intermediate.uri"))
 
-<<<<<<< HEAD
-use_cache = True  # TODO: this should be a config option
-=======
+
 use_cache = config.get('run_options.use_cache')
->>>>>>> e6dd9595
 
 
 @task
@@ -78,14 +75,9 @@
         source_ids=run_parameters.model, return_type='xr', variable_ids=run_parameters.variable
     ).pipe(lon_to_180)
 
-<<<<<<< HEAD
     subset = subset_dataset(ds, run_parameters.variable, time_period, run_parameters.bbox)
     # Note: dataset is chunked into time:365 chunks to standardize leap-year chunking.
-=======
-    subset = subset_dataset(
-        ds, run_parameters.variable, run_parameters.train_period.time_slice, run_parameters.bbox
-    )
->>>>>>> e6dd9595
+
     subset = subset.chunk({'time': 365})
     del subset[run_parameters.variable].encoding['chunks']
 
