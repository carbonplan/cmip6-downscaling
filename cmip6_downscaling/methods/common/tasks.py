from __future__ import annotations

import os
import warnings
from dataclasses import asdict
from pathlib import PosixPath

import dask
import datatree as dt
import fsspec
import rechunker
import xarray as xr
import zarr
from carbonplan_data.metadata import get_cf_global_attrs
from carbonplan_data.utils import set_zarr_encoding
from ndpyramid import pyramid_regrid
from prefect import task
from upath import UPath
from xarray_schema import DataArraySchema, DatasetSchema
from xarray_schema.base import SchemaError

from cmip6_downscaling import __version__ as version, config
from cmip6_downscaling.data.cmip import get_gcm
from cmip6_downscaling.data.observations import open_era5
from cmip6_downscaling.methods.common.containers import RunParameters, str_to_hash
from cmip6_downscaling.methods.common.utils import (
    calc_auspicious_chunks_dict,
    resample_wrapper,
    subset_dataset,
    zmetadata_exists,
)

warnings.filterwarnings(
    "ignore",
    "(.*) filesystem path not explicitly implemented. falling back to default implementation. This filesystem may not be tested",
    category=UserWarning,
)

PIXELS_PER_TILE = 128
scratch_dir = UPath(config.get("storage.scratch.uri"))
intermediate_dir = UPath(config.get("storage.intermediate.uri")) / version
results_dir = UPath(config.get("storage.results.uri")) / version
use_cache = config.get('run_options.use_cache')
print(config.config)


@task
def make_run_parameters(**kwargs) -> RunParameters:
    """Prefect task wrapper for RunParameters"""
    return RunParameters(**kwargs)


@task(log_stdout=True)
def get_obs(run_parameters: RunParameters) -> UPath:
    """Task to return observation data subset from input parameters.

    Parameters
    ----------
    run_parameters : RunParameters
        RunParameter dataclass defined in common/conatiners.py. Constructed from prefect parameters.

    Returns
    -------
    UPath
        Path to subset observation dataset.
    """

    title = "obs ds: {obs}_{variable}_{latmin}_{latmax}_{lonmin}_{lonmax}_{train_dates[0]}_{train_dates[1]}".format(
        **asdict(run_parameters)
    )
    ds_hash = str_to_hash(
        "{obs}_{variable}_{latmin}_{latmax}_{lonmin}_{lonmax}_{train_dates[0]}_{train_dates[1]}".format(
            **asdict(run_parameters)
        )
    )
    target = intermediate_dir / 'get_obs' / ds_hash
    print(target)

    if use_cache and zmetadata_exists(target):
        print(f'found existing target: {target}')
        return target

    ds = open_era5(run_parameters.variable, run_parameters.train_period)

    subset = subset_dataset(
        ds,
        run_parameters.variable,
        run_parameters.train_period.time_slice,
        run_parameters.bbox,
        chunking_schema={'time': 365, 'lat': 150, 'lon': 150},
    )
    del subset[run_parameters.variable].encoding['chunks']

    subset.attrs.update({'title': title}, **get_cf_global_attrs(version=version))
    subset.to_zarr(target, mode='w')
    return target


@task(log_stdout=True)
def get_experiment(run_parameters: RunParameters, time_subset: str) -> UPath:
    """Prefect task that returns cmip GCM data from input run parameters.

    Parameters
    ----------
    run_parameters : RunParameters
        RunParameter dataclass defined in common/conatiners.py. Constructed from prefect parameters.
    time_subset : str
        String describing time subset request. Either 'train_period' or 'predict_period'

    Returns
    -------
    UPath
        UPath to experiment dataset.
    """

    time_period = getattr(run_parameters, time_subset)
    frmt_str = "{model}_{scenario}_{variable}_{latmin}_{latmax}_{lonmin}_{lonmax}_{time_period.start}_{time_period.stop}".format(
        time_period=time_period, **asdict(run_parameters)
    )

    title = f"experiment ds: {frmt_str}"
    ds_hash = str_to_hash(frmt_str)
    target = intermediate_dir / 'get_experiment' / ds_hash

    print(target)
    if use_cache and zmetadata_exists(target):
        print(f'found existing target: {target}')
        return target

    ds = get_gcm(
        scenario=run_parameters.scenario,
        member_id=run_parameters.member,
        table_id=run_parameters.table_id,
        grid_label=run_parameters.grid_label,
        source_id=run_parameters.model,
        variable=run_parameters.variable,
    )

    subset = subset_dataset(
        ds, run_parameters.variable, time_period.time_slice, run_parameters.bbox
    )

    # Note: dataset is chunked into time:365 chunks to standardize leap-year chunking.
    subset = subset.chunk({'time': 365})
    del subset[run_parameters.variable].encoding['chunks']

    subset.attrs.update({'title': title}, **get_cf_global_attrs(version=version))
    subset.to_zarr(target, mode='w')
    return target


@task(log_stdout=True)
def rechunk(
    path: UPath,
    pattern: str = None,
    template: UPath = None,
    max_mem: str = "2GB",
) -> UPath:
    """Use `rechunker` package to adjust chunks of dataset to a form
    conducive for your processing.

    Parameters
    ----------
    path : UPath
        path to zarr store
    pattern : str
        The pattern of chunking you want to use. If used together with `template` it will override the template
        to ensure that the final dataset truly follows that `full_space` or `full_time` spec. This matters when you are passing
        a template that is either a shorter time length or a template that is a coarser grid (and thus a shorter lat/lon chunksize)
    template : UPath
        The path to the file you want to use as a chunking template. The utility will grab the chunk sizes and use them as the chunk
        target to feed to rechunker.
    max_mem : str
        The memory available for rechunking steps. Must look like "2GB". Optional, default is 2GB.

    Returns
    -------
    target : UPath
        Path to rechunked dataset
    """

    # if both defined then you'll take the spatial part of template and override one dimension with the specified pattern
    if template is not None:
        pattern_string = 'matched'
        if pattern is not None:
            pattern_string += '_' + pattern
    # if only pattern specified then use that pattern
    elif pattern is not None:
        pattern_string = pattern

    task_hash = str_to_hash(str(path) + pattern_string + str(template) + max_mem)
    target = intermediate_dir / 'rechunk' / task_hash
    path_tmp = scratch_dir / 'rechunk' / task_hash
<<<<<<< HEAD
    print(f'writing rechunked dataset for {path} to {target}')

=======
    print(f'writing rechunked dataset to {target}')
    print(target)
>>>>>>> 00ca6ce0
    target_store = fsspec.get_mapper(str(target))
    temp_store = fsspec.get_mapper(str(path_tmp))

    if use_cache and zmetadata_exists(target):
        print(f'found existing target: {target}')
        # if we wanted to check that it was chunked correctly we could put this down below where
        # the target_schema is validated. but that requires us going through the development
        # of the schema would just hurt performance likely unnecessarily.
        # nevertheless, as future note: if we encounter chunk issues i suggest putting a schema check here
        return target
    # if a cached target isn't found we'll go through the rechunking step
    # open the zarr group
    target_store.clear()
    temp_store.clear()
    group = zarr.open_consolidated(path)
    # open the dataset to access the coordinates
    ds = xr.open_zarr(path)
    example_var = list(ds.data_vars)[0]
    # if you have defined a template then use the chunks of that template
    # to form the desired chunk definition
    if template is not None:
        template_ds = xr.open_zarr(template)
        # define the chunk definition
        chunk_def = {
            'time': min(template_ds.chunks['time'][0], len(ds.time)),
            'lat': min(template_ds.chunks['lat'][0], len(ds.lat)),
            'lon': min(template_ds.chunks['lon'][0], len(ds.lon)),
        }
        # if you have also defined a pattern then override the dimension you've specified there
        if pattern is not None:
            # the chunking pattern will return the dimensions that you'll chunk along
            # so `full_time` will return `('lat', 'lon')`
            chunk_dims = config.get(f"chunk_dims.{pattern}")
            for dim in chunk_def.keys():
                if dim not in chunk_dims:
                    print(f'correcting dim {dim}')
                    # override the chunksize of those unchunked dimensions to be the complete length (like passing chunksize=-1
                    chunk_def[dim] = len(ds[dim])
    # if you don't have a target template then you'll just use the `full_time` or `full_space` approach
    elif pattern is not None:
        chunk_dims = config.get(f"chunk_dims.{pattern}")
        chunk_def = calc_auspicious_chunks_dict(ds[example_var], chunk_dims=chunk_dims)
    else:
        raise AttributeError('must either define chunking pattern or template')
    print(f'template for when writing rechunked dataset for {path} to {target} is {template}')

    # Note:
    # for rechunker v 0.3.3:
    # initialize the chunks_dict that you'll pass in, filling the coordinates with
    # `None`` because you don't want to rechunk the coordinate arrays. this works with
    # for rechunker v 0.4.2:
    # initialize chunks_dict using the `chunk_def`` above
    chunks_dict = {
        'time': (chunk_def['time'],),
        'lon': (chunk_def['lon'],),
        'lat': (chunk_def['lat'],),
    }
    for var in ds.data_vars:
        chunks_dict[var] = chunk_def
    # now that you have your chunks_dict you can check that the dataset at `path`
    # you're passing in doesn't already match that schema. because if so, we don't
    # need to bother with rechunking and we'll skip it!
    schema_dict = {}
    for var in ds.data_vars:
        schema_dict[var] = DataArraySchema(chunks=chunk_def)
    target_schema = DatasetSchema(schema_dict)
    try:
        # check to see if the initial dataset already matches the schema, in which case just
        # return the initial path and work with that
        target_schema.validate(ds)
        return path
    except SchemaError:
        pass
    print(f'chunks_dict for when writing rechunked dataset for {path} to {target} is {chunks_dict}')

    rechunk_plan = rechunker.rechunk(
        source=group,
        target_chunks=chunks_dict,
        max_mem=max_mem,
        target_store=target_store,
        temp_store=temp_store,
    )

    rechunk_plan.execute()

    # consolidate_metadata here since when it comes out of rechunker it isn't consolidated.
    zarr.consolidate_metadata(target_store)
    temp_store.clear()

    return target


@task
def time_summary(ds_path: UPath, freq: str) -> UPath:
    """Prefect task to create resampled data. Takes mean of `tasmax` and `tasmin` and sum of `pr`.

    Parameters
    ----------
    ds_path : UPath
        UPath to input zarr store at daily timestep
    freq : str
        aggregation frequency

    Returns
    -------
    UPath
        Path to resampled dataset.
    """

    ds_hash = str_to_hash(str(ds_path) + freq)
    target = intermediate_dir / 'time_summary' / ds_hash
    print(target)
    if use_cache and zmetadata_exists(target):
        print(f'found existing target: {target}')
        return target

    ds = xr.open_zarr(ds_path)

    out_ds = resample_wrapper(ds, freq=freq)

    out_ds.attrs.update({'title': 'time_summary'}, **get_cf_global_attrs(version=version))
    out_ds.to_zarr(target, mode='w')

    return target


@task(tags=['dask-resource:TASKSLOTS=1'], log_stdout=True)
def regrid(source_path: UPath, target_grid_path: UPath) -> UPath:
    """Task to regrid a dataset to target grid.

    Parameters
    ----------
    source_path : UPath
        Path to dataset that will be regridded
    target_grid_path : UPath
        Path to template grid dataset

    Returns
    -------
    UPath
        Path to regridded output dataset.
    """

    import xesmf as xe

    ds_hash = str_to_hash(str(source_path) + str(target_grid_path))
    target = intermediate_dir / 'regrid' / ds_hash

    if use_cache and zmetadata_exists(target):
        print(f'found existing target: {target}')
        return target
    source_ds = xr.open_zarr(source_path)
    target_grid_ds = xr.open_zarr(target_grid_path)

    regridder = xe.Regridder(source_ds, target_grid_ds, "bilinear", extrap_method="nearest_s2d")
    regridded_ds = regridder(source_ds, keep_attrs=True)
    regridded_ds.attrs.update(
        {'title': source_ds.attrs['title']}, **get_cf_global_attrs(version=version)
    )
    regridded_ds.to_zarr(target, mode='w')

    return target


def _load_coords(ds: xr.Dataset) -> xr.Dataset:
    '''Helper function to explicitly load all dataset coordinates'''
    for var, da in ds.coords.items():
        ds[var] = da.load()
    return ds


def _pyramid_postprocess(dt: dt.DataTree, levels: int, other_chunks: dict = None) -> dt.DataTree:
    '''Postprocess data pyramid

    Adds multiscales metadata and sets Zarr encoding

    Parameters
    ----------
    dt : dt.DataTree
        Input data pyramid
    levels : int
        Number of levels in pyramid
    other_chunks : dict
        Chunks for non-spatial dims

    Returns
    -------
    dt.DataTree
        Updated data pyramid with metadata / encoding set
    '''
    chunks = {"x": PIXELS_PER_TILE, "y": PIXELS_PER_TILE}
    if other_chunks is not None:
        chunks.update(other_chunks)

    for level in range(levels):
        slevel = str(level)
        dt.ds.attrs['multiscales'][0]['datasets'][level]['pixels_per_tile'] = PIXELS_PER_TILE

        # set dataset chunks
        dt[slevel].ds = dt[slevel].ds.chunk(chunks)
        if 'date_str' in dt[slevel].ds:
            dt[slevel].ds['date_str'] = dt[slevel].ds['date_str'].chunk(-1)

        # set dataset encoding
        dt[slevel].ds = set_zarr_encoding(
            dt[slevel].ds, codec_config={"id": "zlib", "level": 1}, float_dtype="float32"
        )
        for var in ['time', 'time_bnds']:
            if var in dt[slevel].ds:
                dt[slevel].ds[var].encoding['dtype'] = 'int32'

    # set global metadata
    dt.ds.attrs.update({'title': 'multiscale data pyramid'}, **get_cf_global_attrs(version=version))
    return dt


@task(log_stdout=True, tags=['dask-resource:TASKSLOTS=1'])
def pyramid(ds_path: UPath, levels: int = 2, other_chunks: dict = None) -> UPath:
    '''Task to create a data pyramid from an xarray Dataset

    Parameters
    ----------
    ds_path : UPath
        Path to input dataset
    levels : int, optional
        Number of levels in pyramid, by default 2
    uri : str, optional
        Path to write output data pyamid to, by default None
    other_chunks : dict
        Chunks for non-spatial dims

    Returns
    -------
    target : UPath
    '''

    ds_hash = str_to_hash(str(ds_path) + str(levels) + str(other_chunks))
    target = results_dir / 'pyramid' / ds_hash

    if use_cache and zmetadata_exists(target):
        print(f'found existing target: {target}')
        return target

    ds = xr.open_zarr(ds_path).pipe(_load_coords)

    ds.coords['date_str'] = ds['time'].dt.strftime('%Y-%m-%d').astype('S10')

    ds.attrs.update({'title': ds.attrs['title']}, **get_cf_global_attrs(version=version))
    target_pyramid = dt.open_datatree('az://static/target-pyramid', engine='zarr')
    with dask.config.set(scheduler='threads'):
        # create pyramid
        dta = pyramid_regrid(ds, target_pyramid=target_pyramid, levels=levels)

        dta = _pyramid_postprocess(dta, levels, other_chunks=other_chunks)

    # write to target
    dta.to_zarr(target, mode='w')
    return target


@task
def run_analyses(ds_path: UPath, run_parameters: RunParameters) -> UPath:
    """Prefect task to run the analyses on results from a downscaling run.

    Parameters
    ----------
    ds_path : UPath
    run_parameters : RunParameters
        Downscaling run parameter container

    Returns
    -------
    PosixPath
        The local location of an executed notebook path.
    """

    import papermill
    from azure.storage.blob import BlobServiceClient, ContentSettings

    from cmip6_downscaling.analysis import metrics

    root = PosixPath(metrics.__file__)
    template_path = root.parent / 'analyses_template.ipynb'
    executed_notebook_path = root.parent / f'analyses_{run_parameters.run_id}.ipynb'
    executed_html_path = root.parent / f'analyses_{run_parameters.run_id}.html'

    parameters = asdict(run_parameters)
    parameters['run_id'] = run_parameters.run_id
    # TODO: figure out how to unpack these fields in the notebook
    # asdict will return lists for train_dates and predict_dates
    # parameters['train_period_start'] = train_period.start
    # parameters['train_period_end'] = train_period.stop
    # parameters['predict_period_start'] = predict_period.start
    # parameters['predict_period_end'] = predict_period.stop

    # execute notebook with papermill
    papermill.execute_notebook(template_path, executed_notebook_path, parameters=parameters)

    # convert from ipynb to html
    # TODO: move this to stand alone function
    # Q: can we control the output path name?
    os.system(f"jupyter nbconvert {executed_notebook_path} --to html")

    # TODO: move to stand alone function
    connection_string = os.getenv('AZURE_STORAGE_CONNECTION_STRING', None)
    if connection_string is not None:
        # if you have a connection_string, copy the html to azure, if not just return
        # because it is already in your local machine
        blob_service_client = BlobServiceClient.from_connection_string(connection_string)
        # TODO: fix b/c the run_id has slashes now!!!
        blob_name = config.get('storage.web_results.blob') / parameters.run_id / 'analyses.html'
        blob_client = blob_service_client.get_blob_client(container='$web', blob=blob_name)
        # clean up before writing
        try:
            blob_client.delete_blob()
        except:  # TODO: raise specific error
            pass

        #  need to specify html content type so that it will render and not download
        with open(executed_html_path, "rb") as data:
            blob_client.upload_blob(
                data, content_settings=ContentSettings(content_type='text/html')
            )

    return executed_notebook_path<|MERGE_RESOLUTION|>--- conflicted
+++ resolved
@@ -191,13 +191,8 @@
     task_hash = str_to_hash(str(path) + pattern_string + str(template) + max_mem)
     target = intermediate_dir / 'rechunk' / task_hash
     path_tmp = scratch_dir / 'rechunk' / task_hash
-<<<<<<< HEAD
     print(f'writing rechunked dataset for {path} to {target}')
 
-=======
-    print(f'writing rechunked dataset to {target}')
-    print(target)
->>>>>>> 00ca6ce0
     target_store = fsspec.get_mapper(str(target))
     temp_store = fsspec.get_mapper(str(path_tmp))
 
