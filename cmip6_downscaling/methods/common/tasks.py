--- conflicted
+++ resolved
@@ -145,10 +145,7 @@
 
     subset.attrs.update({'title': title}, **get_cf_global_attrs(version=version))
     subset.to_zarr(target, mode='w')
-<<<<<<< HEAD
-
-=======
->>>>>>> 7b06bc77
+
     # blocking_to_zarr(subset, target)
     return target
 
