import os
import warnings
from dataclasses import asdict
from pathlib import PosixPath

import dask
import datatree as dt
import fsspec
import xarray as xr
import zarr
from carbonplan_data.metadata import get_cf_global_attrs
from carbonplan_data.utils import set_zarr_encoding
from ndpyramid import pyramid_regrid
from prefect import task
from upath import UPath
from xarray_schema import DataArraySchema, DatasetSchema
from xarray_schema.base import SchemaError

import cmip6_downscaling
from cmip6_downscaling import config, version
from cmip6_downscaling.data.cmip import get_gcm
from cmip6_downscaling.data.observations import open_era5
from cmip6_downscaling.methods.common.utils import (
    calc_auspicious_chunks_dict,
    subset_dataset,
    zmetadata_exists,
)

from .containers import RunParameters

warnings.filterwarnings(
    "ignore",
    "(.*) filesystem path not explicitly implemented. falling back to default implementation. This filesystem may not be tested",
    category=UserWarning,
)

PIXELS_PER_TILE = 128
code_version = cmip6_downscaling.__version__
scratch_dir = UPath(config.get("storage.scratch.uri"))
intermediate_dir = UPath(config.get("storage.intermediate.uri")) / cmip6_downscaling.__version__
results_dir = UPath(config.get("storage.results.uri")) / cmip6_downscaling.__version__
use_cache = config.get('run_options.use_cache')


@task
def make_run_parameters(**kwargs) -> RunParameters:
    """Prefect task wrapper for RunParameters"""
    return RunParameters(**kwargs)


@task(log_stdout=True)
def get_obs(run_parameters: RunParameters) -> UPath:
    """Task to return observation data subset from input parameters.

    Parameters
    ----------
    run_parameters : RunParameters
        RunParameter dataclass defined in common/conatiners.py. Constructed from prefect parameters.

    Returns
    -------
    UPath
        Path to subset observation dataset.
    """

    ds_name = (
        "get_obs"
        + "/"
        + "{obs}_{variable}_{latmin}_{latmax}_{lonmin}_{lonmax}_{train_dates[0]}_{train_dates[1]}".format(
            **asdict(run_parameters)
        )
    )
    target = str(intermediate_dir) + "/" + ds_name

    if use_cache and zmetadata_exists(target):
        print(f'found existing target: {target}')
        return target

    ds = open_era5(run_parameters.variable, run_parameters.train_period)

    subset = subset_dataset(
        ds,
        run_parameters.variable,
        run_parameters.train_period.time_slice,
        run_parameters.bbox,
        chunking_schema={'time': 365, 'lat': 150, 'lon': 150},
    )
    del subset[run_parameters.variable].encoding['chunks']

    subset.attrs.update({'title': ds_name}, **get_cf_global_attrs(version=version))
    subset.to_zarr(target, mode='w')
    return target


@task(log_stdout=True)
def get_experiment(run_parameters: RunParameters, time_subset: str) -> UPath:
    """Prefect task that returns cmip GCM data from input run parameters.

    Parameters
    ----------
    run_parameters : RunParameters
        RunParameter dataclass defined in common/conatiners.py. Constructed from prefect parameters.
    time_subset : str
        String describing time subset request. Either 'train_period' or 'predict_period'

    Returns
    -------
    UPath
        UPath to experiment dataset.
    """
    time_period = getattr(run_parameters, time_subset)
    ds_name = (
        "get_experiment"
        + "/"
        + "{model}_{scenario}_{variable}_{latmin}_{latmax}_{lonmin}_{lonmax}_{time_period.start}_{time_period.stop}".format(
            time_period=time_period, **asdict(run_parameters)
        )
    )
    target = str(intermediate_dir) + "/" + ds_name

    if use_cache and zmetadata_exists(target):
        print(f'found existing target: {target}')
        return target

    ds = get_gcm(
        scenario=run_parameters.scenario,
        member_id=run_parameters.member,
        table_id=run_parameters.table_id,
        grid_label=run_parameters.grid_label,
        source_id=run_parameters.model,
        variable=run_parameters.variable,
    )

    subset = subset_dataset(
        ds, run_parameters.variable, time_period.time_slice, run_parameters.bbox
    )

    # Note: dataset is chunked into time:365 chunks to standardize leap-year chunking.
    subset = subset.chunk({'time': 365})
    del subset[run_parameters.variable].encoding['chunks']

    subset.attrs.update({'title': ds_name}, **get_cf_global_attrs(version=version))
    subset.to_zarr(target, mode='w')
    return target


@task(log_stdout=True)
def rechunk(
    path: UPath,
    pattern: str = None,
    template: UPath = None,
    max_mem: str = "2GB",
) -> UPath:
    """Use `rechunker` package to adjust chunks of dataset to a form
    conducive for your processing.

    Parameters
    ----------
    path : UPath
        path to zarr store
    pattern : str
        The pattern of chunking you want to use. If used together with `template` it will override the template
        to ensure that the final dataset truly follows that `full_space` or `full_time` spec. This matters when you are passing
        a template that is either a shorter time length or a template that is a coarser grid (and thus a shorter lat/lon chunksize)
    template : UPath
        The path to the file you want to use as a chunking template. The utility will grab the chunk sizes and use them as the chunk
        target to feed to rechunker.
    max_mem : str
        The memory available for rechunking steps. Must look like "2GB". Optional, default is 2GB.

    Returns
    -------
    target : UPath
        Path to rechunked dataset
    """
<<<<<<< HEAD
    # print('rechunking dataset at {}'.format(path))
    # if both defined then you'll take the spatial part of template and override one dimension with the specified pattern
    if template is not None:
        pattern_string = 'matched'
        if pattern is not None:
            pattern_string += '_' + pattern
    # if only pattern specified then use that pattern
    elif pattern is not None:
        pattern_string = pattern
    target = intermediate_dir / "rechunk" / (pattern_string + path.path.replace("/", "_"))
    path_tmp = scratch_dir / "rechunk" / (pattern_string + path.path.replace("/", "_"))
    print('writing rechunked dataset to {}'.format(target))
=======

    import rechunker

    if isinstance(chunking_pattern, str):
        pattern_string = chunking_pattern
    elif isinstance(chunking_pattern, UPath):
        # when you pass a dataset the chunking will match the chunking of that dataset
        # so we'll call it "matched". this is ambiguous - like it could be chunked to match
        # any number of patterns but it is sufficient for this implementation.
        pattern_string = 'matched'
    else:
        raise NotImplementedError(
            "Not a valid chunking approach. Try passing either `full_space` or `full_time`, or a template chunked dataset."
        )

    target = intermediate_dir / ("rechunk_" + pattern_string) / (str(path).split("/")[-1])
    path_tmp = scratch_dir / ("rechunk_" + pattern_string) / (str(path).split("/")[-1])

>>>>>>> 7d8131d0
    target_store = fsspec.get_mapper(str(target))
    temp_store = fsspec.get_mapper(str(path_tmp))

    if use_cache and zmetadata_exists(target):
        print(f'found existing target: {target}')
        # if we wanted to check that it was chunked correctly we could put this down below where
        # the target_schema is validated. but that requires us going through the development
        # of the schema would just hurt performance likely unnecessarily.
        # nevertheless, as future note: if we encounter chunk issues i suggest putting a schema check here
        return target
    # if a cached target isn't found we'll go through the rechunking step
    # open the zarr group
    target_store.clear()
    temp_store.clear()
    group = zarr.open_consolidated(path)
    # open the dataset to access the coordinates
    ds = xr.open_zarr(path)
    example_var = list(ds.data_vars)[0]
    # if you have defined a template then use the chunks of that template
    # to form the desired chunk definition
    if template is not None:
        template_ds = xr.open_zarr(template)
        # define the chunk definition
        chunk_def = {
            'time': min(template_ds.chunks['time'][0], len(ds.time)),
            'lat': min(template_ds.chunks['lat'][0], len(ds.lat)),
            'lon': min(template_ds.chunks['lon'][0], len(ds.lon)),
        }
        # if you have also defined a pattern then override the dimension you've specified there
        if pattern is not None:
            # the chunking pattern will return the dimensions that you'll chunk along
            # so `full_time` will return `('lat', 'lon')`
            chunk_dims = config.get(f"chunk_dims.{pattern}")
            for dim in chunk_def.keys():
                if dim not in chunk_dims:
                    print('correcting dim')
                    # override the chunksize of those unchunked dimensions to be the complete length (like passing chunksize=-1
                    chunk_def[dim] = len(ds[dim])
    # if you don't have a target template then you'll just use the `full_time` or `full_space` approach
    elif pattern is not None:
        chunk_dims = config.get(f"chunk_dims.{pattern}")
        chunk_def = calc_auspicious_chunks_dict(ds[example_var], chunk_dims=chunk_dims)
    else:
        raise AttributeError('must either define chunking pattern or template')
    # Note:
    # for rechunker v 0.3.3:
    # initialize the chunks_dict that you'll pass in, filling the coordinates with
    # `None`` because you don't want to rechunk the coordinate arrays. this works with
    # for rechunker v 0.4.2:
    # initialize chunks_dict using the `chunk_def`` above
    chunks_dict = {
        'time': (chunk_def['time'],),
        'lon': (chunk_def['lon'],),
        'lat': (chunk_def['lat'],),
    }
    for var in ds.data_vars:
        chunks_dict[var] = chunk_def
    # now that you have your chunks_dict you can check that the dataset at `path`
    # you're passing in doesn't already match that schema. because if so, we don't
    # need to bother with rechunking and we'll skip it!
    schema_dict = {}
    for var in ds.data_vars:
        schema_dict[var] = DataArraySchema(chunks=chunk_def)
    target_schema = DatasetSchema(schema_dict)
    try:
        # check to see if the initial dataset already matches the schema, in which case just
        # return the initial path and work with that
        target_schema.validate(ds)
        return path
    except SchemaError:
        pass
    rechunk_plan = rechunker.rechunk(
        source=group,
        target_chunks=chunks_dict,
        max_mem=max_mem,
        target_store=target_store,
        temp_store=temp_store,
    )

    rechunk_plan.execute()

    # consolidate_metadata here since when it comes out of rechunker it isn't consolidated.
    zarr.consolidate_metadata(target_store)
    temp_store.clear()

    return target


@task
def monthly_summary(ds_path: UPath, run_parameters: RunParameters) -> UPath:
    """Prefect task to create monthly resampled data. Takes mean of `tasmax` and `tasmin` and sum of `pr`.

    Parameters
    ----------
    ds_path : UPath
        UPath to input zarr store at daily timestep
    run_parameters : RunParameters
        prefect run parameters

    Returns
    -------
    UPath
        Path to resampled dataset.
    """

    ds_name = "monthly_summary" + "/" + str(run_parameters.run_id)
    target = str(results_dir) + "/" + ds_name

    if use_cache and zmetadata_exists(target):
        print(f'found existing target: {target}')
        return target

    ds = xr.open_zarr(ds_path)

    if run_parameters.variable in ['tasmax', 'tasmin']:
        out_ds = ds.resample(time='1MS').mean(dim='time')
    elif run_parameters.variable in ['pr']:
        out_ds = ds.resample(time='1MS').sum(dim='time')
    else:
        print(f'{run_parameters.variable} not implemented')

    out_ds.attrs.update({'title': ds_name}, **get_cf_global_attrs(version=version))

    out_ds.to_zarr(target, mode='w')

    return target


@task
def annual_summary(ds_path: UPath, run_parameters: RunParameters) -> UPath:
    """Prefect task to create yearly resampled data. Takes mean of `tasmax` and `tasmin` and sum of `pr`.

    Parameters
    ----------
    ds_path : UPath
        UPath to input zarr store at daily timestep
    run_parameters : RunParameters
        prefect run parameters

    Returns
    -------
    UPath
        Path to resampled dataset.
    """

    ds_name = "annual_summary" + "/" + str(run_parameters.run_id)
    target = str(results_dir) + "/" + ds_name

    if use_cache and zmetadata_exists(target):
        print(f'found existing target: {target}')
        return target

    ds = xr.open_zarr(ds_path)

    if run_parameters.variable in ['tasmax', 'tasmin']:
        out_ds = ds.resample(time='YS').mean(dim='time')
    elif run_parameters.variable in ['pr']:
        out_ds = ds.resample(time='YS').sum(dim='time')
    else:
        print(f'{run_parameters.variable} not implemented')

    out_ds.attrs.update({'title': ds_name}, **get_cf_global_attrs(version=version))
    out_ds.to_zarr(target, mode='w')

    return target


@task(tags=['dask-resource:TASKSLOTS=1'], log_stdout=True)
def regrid(source_path: UPath, target_grid_path: UPath) -> UPath:
    """Task to regrid a dataset to target grid.

    Parameters
    ----------
    source_path : UPath
        Path to dataset that will be regridded
    target_grid_path : UPath
        Path to template grid dataset

    Returns
    -------
    UPath
        Path to regridded output dataset.
    """

    import xesmf as xe

    ds_name = (
        "regrid"
        + "/"
        + "source_path"
        + "/"
        + (str(source_path).split("/")[-1])
        + "/"
        + "target_path"
        + "/"
        + (str(target_grid_path).split("/")[-1])
    )
    target = str(intermediate_dir) + "/" + ds_name

    if use_cache and zmetadata_exists(target):
        print(f'found existing target: {target}')
        return target
    source_ds = xr.open_zarr(source_path)
    target_grid_ds = xr.open_zarr(target_grid_path)

    regridder = xe.Regridder(source_ds, target_grid_ds, "bilinear", extrap_method="nearest_s2d")
    regridded_ds = regridder(source_ds)
    regridded_ds.attrs.update({'title': ds_name}, **get_cf_global_attrs(version=version))
    regridded_ds.to_zarr(target, mode='w')

    return target


def _load_coords(ds: xr.Dataset) -> xr.Dataset:
    '''Helper function to explicitly load all dataset coordinates'''
    for var, da in ds.coords.items():
        ds[var] = da.load()
    return ds


def _pyramid_postprocess(
    dt: dt.DataTree, levels: int, other_chunks: dict = None, ds_name: str = None
) -> dt.DataTree:
    '''Postprocess data pyramid

    Adds multiscales metadata and sets Zarr encoding

    Parameters
    ----------
    dt : dt.DataTree
        Input data pyramid
    levels : int
        Number of levels in pyramid
    other_chunks : dict
        Chunks for non-spatial dims

    Returns
    -------
    dt.DataTree
        Updated data pyramid with metadata / encoding set
    '''
    chunks = {"x": PIXELS_PER_TILE, "y": PIXELS_PER_TILE}
    if other_chunks is not None:
        chunks.update(other_chunks)

    for level in range(levels):
        slevel = str(level)
        dt.ds.attrs['multiscales'][0]['datasets'][level]['pixels_per_tile'] = PIXELS_PER_TILE

        # set dataset chunks
        dt[slevel].ds = dt[slevel].ds.chunk(chunks)
        if 'date_str' in dt[slevel].ds:
            dt[slevel].ds['date_str'] = dt[slevel].ds['date_str'].chunk(-1)

        # set dataset encoding
        dt[slevel].ds = set_zarr_encoding(
            dt[slevel].ds, codec_config={"id": "zlib", "level": 1}, float_dtype="float32"
        )
        for var in ['time', 'time_bnds']:
            if var in dt[slevel].ds:
                dt[slevel].ds[var].encoding['dtype'] = 'int32'

    # set global metadata
    dt.ds.attrs.update({'title': ds_name}, **get_cf_global_attrs(version=version))
    return dt


@task(log_stdout=True, tags=['dask-resource:TASKSLOTS=1'])
def pyramid(ds_path: UPath, levels: int = 2, other_chunks: dict = None) -> UPath:
    '''Task to create a data pyramid from an xarray Dataset

    Parameters
    ----------
    ds_path : UPath
        Path to input dataset
    levels : int, optional
        Number of levels in pyramid, by default 2
    uri : str, optional
        Path to write output data pyamid to, by default None
    other_chunks : dict
        Chunks for non-spatial dims

    Returns
    -------
    target : UPath
    '''

    ds_name = "pyarmid" + ds_path.path.replace('/', '_')
    target = str(results_dir) + "/" + ds_name

    if use_cache and zmetadata_exists(target):
        print(f'found existing target: {target}')
        return target

    ds = xr.open_zarr(ds_path).pipe(_load_coords)

    ds.coords['date_str'] = ds['time'].dt.strftime('%Y-%m-%d').astype('S10')
    # note: this worked when 8 processors and 4 cores
    with dask.config.set(scheduler='threads'):
        # create pyramid
        dta = pyramid_regrid(ds, target_pyramid=None, levels=levels)

<<<<<<< HEAD
        # postprocess
        dta = _pyramid_postprocess(dta, levels, other_chunks=other_chunks)
=======
    # create pyramid
    dta = pyramid_regrid(ds, target_pyramid=None, levels=levels)

    # postprocess
    dta = _pyramid_postprocess(dta, levels, other_chunks=other_chunks, ds_name=ds_name)
>>>>>>> 7d8131d0

        # write to target
        dta.to_zarr(target, mode='w')
    return target


@task
def run_analyses(ds_path: UPath, run_parameters: RunParameters) -> UPath:
    """Prefect task to run the analyses on results from a downscaling run.

    Parameters
    ----------
    ds_path : UPath
    run_parameters : RunParameters
        Downscaling run parameter container

    Returns
    -------
    PosixPath
        The local location of an executed notebook path.
    """

    import papermill
    from azure.storage.blob import BlobServiceClient, ContentSettings

    from cmip6_downscaling.analysis import metrics

    root = PosixPath(metrics.__file__)
    template_path = root.parent / 'analyses_template.ipynb'
    executed_notebook_path = root.parent / f'analyses_{run_parameters.run_id}.ipynb'
    executed_html_path = root.parent / f'analyses_{run_parameters.run_id}.html'

    parameters = asdict(run_parameters)
    parameters['run_id'] = run_parameters.run_id
    # TODO: figure out how to unpack these fields in the notebook
    # asdict will return lists for train_dates and predict_dates
    # parameters['train_period_start'] = train_period.start
    # parameters['train_period_end'] = train_period.stop
    # parameters['predict_period_start'] = predict_period.start
    # parameters['predict_period_end'] = predict_period.stop

    # execute notebook with papermill
    papermill.execute_notebook(template_path, executed_notebook_path, parameters=parameters)

    # convert from ipynb to html
    # TODO: move this to stand alone function
    # Q: can we control the output path name?
    os.system(f"jupyter nbconvert {executed_notebook_path} --to html")

    # TODO: move to stand alone function
    connection_string = os.getenv('AZURE_STORAGE_CONNECTION_STRING', None)
    if connection_string is not None:
        # if you have a connection_string, copy the html to azure, if not just return
        # because it is already in your local machine
        blob_service_client = BlobServiceClient.from_connection_string(connection_string)
        # TODO: fix b/c the run_id has slashes now!!!
        blob_name = config.get('storage.web_results.blob') / parameters.run_id / 'analyses.html'
        blob_client = blob_service_client.get_blob_client(container='$web', blob=blob_name)
        # clean up before writing
        try:
            blob_client.delete_blob()
        except:  # TODO: raise specific error
            pass

        #  need to specify html content type so that it will render and not download
        with open(executed_html_path, "rb") as data:
            blob_client.upload_blob(
                data, content_settings=ContentSettings(content_type='text/html')
            )

    return executed_notebook_path<|MERGE_RESOLUTION|>--- conflicted
+++ resolved
@@ -6,6 +6,7 @@
 import dask
 import datatree as dt
 import fsspec
+import rechunker
 import xarray as xr
 import zarr
 from carbonplan_data.metadata import get_cf_global_attrs
@@ -173,7 +174,6 @@
     target : UPath
         Path to rechunked dataset
     """
-<<<<<<< HEAD
     # print('rechunking dataset at {}'.format(path))
     # if both defined then you'll take the spatial part of template and override one dimension with the specified pattern
     if template is not None:
@@ -183,29 +183,9 @@
     # if only pattern specified then use that pattern
     elif pattern is not None:
         pattern_string = pattern
-    target = intermediate_dir / "rechunk" / (pattern_string + path.path.replace("/", "_"))
-    path_tmp = scratch_dir / "rechunk" / (pattern_string + path.path.replace("/", "_"))
-    print('writing rechunked dataset to {}'.format(target))
-=======
-
-    import rechunker
-
-    if isinstance(chunking_pattern, str):
-        pattern_string = chunking_pattern
-    elif isinstance(chunking_pattern, UPath):
-        # when you pass a dataset the chunking will match the chunking of that dataset
-        # so we'll call it "matched". this is ambiguous - like it could be chunked to match
-        # any number of patterns but it is sufficient for this implementation.
-        pattern_string = 'matched'
-    else:
-        raise NotImplementedError(
-            "Not a valid chunking approach. Try passing either `full_space` or `full_time`, or a template chunked dataset."
-        )
-
     target = intermediate_dir / ("rechunk_" + pattern_string) / (str(path).split("/")[-1])
     path_tmp = scratch_dir / ("rechunk_" + pattern_string) / (str(path).split("/")[-1])
-
->>>>>>> 7d8131d0
+    print('writing rechunked dataset to {}'.format(target))
     target_store = fsspec.get_mapper(str(target))
     temp_store = fsspec.get_mapper(str(path_tmp))
 
@@ -474,7 +454,7 @@
 
 
 @task(log_stdout=True, tags=['dask-resource:TASKSLOTS=1'])
-def pyramid(ds_path: UPath, levels: int = 2, other_chunks: dict = None) -> UPath:
+def pyramid(ds_path: UPath, run_parameters: RunParameters, levels: int = 2, other_chunks: dict = None) -> UPath:
     '''Task to create a data pyramid from an xarray Dataset
 
     Parameters
@@ -508,24 +488,8 @@
         # create pyramid
         dta = pyramid_regrid(ds, target_pyramid=None, levels=levels)
 
-<<<<<<< HEAD
-        # postprocess
-        dta = _pyramid_postprocess(dta, levels, other_chunks=other_chunks)
-=======
-    # create pyramid
-    dta = pyramid_regrid(ds, target_pyramid=None, levels=levels)
-
-    # postprocess
-    dta = _pyramid_postprocess(dta, levels, other_chunks=other_chunks, ds_name=ds_name)
->>>>>>> 7d8131d0
-
-        # write to target
-        dta.to_zarr(target, mode='w')
-    return target
-
-
-@task
-def run_analyses(ds_path: UPath, run_parameters: RunParameters) -> UPath:
+        dta = _pyramid_postprocess(dta, levels, other_chunks=other_chunks, ds_name=ds_name)
+
     """Prefect task to run the analyses on results from a downscaling run.
 
     Parameters
