--- conflicted
+++ resolved
@@ -7,11 +7,8 @@
 import papermill as pm
 import rechunker
 import xarray as xr
-<<<<<<< HEAD
+import xesmf as xe
 import zarr
-=======
-import xesmf as xe
->>>>>>> 5a18673b
 from azure.storage.blob import BlobServiceClient, ContentSettings
 from prefect import task
 from upath import UPath
