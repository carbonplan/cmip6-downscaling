--- conflicted
+++ resolved
@@ -323,10 +323,6 @@
     return target
 
 
-<<<<<<< HEAD
-@task(tags=['dask-resource:taskslots=1'], log_stdout=True)
-def regrid(source_path: UPath, target_grid_path: UPath) -> UPath:
-=======
 @task(log_stdout=True)
 def get_weights(*, run_parameters, direction, regrid_method="bilinear"):
     weights = pd.read_csv(config.get('weights.gcm_obs_weights.uri'))
@@ -356,9 +352,8 @@
     return path
 
 
-@task(log_stdout=True)
+@task(tags=['dask-resource:taskslots=1'], log_stdout=True)
 def regrid(source_path: UPath, target_grid_path: UPath, weights_path: UPath = None) -> UPath:
->>>>>>> 23f4c485
     """Task to regrid a dataset to target grid.
 
     Parameters
@@ -381,18 +376,12 @@
     ds_hash = str_to_hash(str(source_path) + str(target_grid_path))
     target = intermediate_dir / 'regrid' / ds_hash
     print(target)
-<<<<<<< HEAD
-=======
-
->>>>>>> 23f4c485
+
     if use_cache and zmetadata_exists(target):
         print(f'found existing target: {target}')
         return target
     source_ds = xr.open_zarr(source_path)
     target_grid_ds = xr.open_zarr(target_grid_path)
-<<<<<<< HEAD
-    regridder = xe.Regridder(source_ds, target_grid_ds, "bilinear", extrap_method="nearest_s2d")
-=======
 
     if weights_path:
         from ndpyramid.regrid import _reconstruct_xesmf_weights
@@ -412,7 +401,6 @@
             source_ds, target_grid_ds, method="bilinear", extrap_method="nearest_s2d"
         )
 
->>>>>>> 23f4c485
     regridded_ds = regridder(source_ds, keep_attrs=True)
     regridded_ds.attrs.update(
         {'title': source_ds.attrs['title']}, **get_cf_global_attrs(version=version)
