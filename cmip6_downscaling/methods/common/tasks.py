from __future__ import annotations

import contextlib
import datetime
import json
import os
import warnings
from dataclasses import asdict
from pathlib import PosixPath

import datatree
import datatree as dt
import fsspec
import pandas as pd
import rechunker
import xarray as xr
import zarr
from carbonplan_data.metadata import get_cf_global_attrs
from carbonplan_data.utils import set_zarr_encoding
from ndpyramid import pyramid_regrid
from prefect import task
from upath import UPath
from xarray_schema import DataArraySchema, DatasetSchema
from xarray_schema.base import SchemaError

from cmip6_downscaling import __version__ as version, config
from cmip6_downscaling.data.cmip import get_gcm
from cmip6_downscaling.data.observations import open_era5
from cmip6_downscaling.methods.common.containers import RunParameters
from cmip6_downscaling.methods.common.utils import (
    blocking_to_zarr,
    calc_auspicious_chunks_dict,
    resample_wrapper,
    subset_dataset,
    zmetadata_exists,
)
from cmip6_downscaling.utils import str_to_hash

warnings.filterwarnings(
    "ignore",
    "(.*) filesystem path not explicitly implemented. falling back to default implementation. This filesystem may not be tested",
    category=UserWarning,
)

PIXELS_PER_TILE = 128
scratch_dir = UPath(config.get("storage.scratch.uri"))
intermediate_dir = UPath(config.get("storage.intermediate.uri")) / version
results_dir = UPath(config.get("storage.results.uri")) / version
use_cache = config.get('run_options.use_cache')
print(config.config)


@task
def make_run_parameters(**kwargs) -> RunParameters:
    """Prefect task wrapper for RunParameters"""
    return RunParameters(**kwargs)


@task(log_stdout=True)
def get_obs(run_parameters: RunParameters) -> UPath:
    """Task to return observation data subset from input parameters.

    Parameters
    ----------
    run_parameters : RunParameters
        RunParameter dataclass defined in common/conatiners.py. Constructed from prefect parameters.

    Returns
    -------
    UPath
        Path to subset observation dataset.
    """

    title = "obs ds: {obs}_{variable}_{latmin}_{latmax}_{lonmin}_{lonmax}_{train_dates[0]}_{train_dates[1]}".format(
        **asdict(run_parameters)
    )
    ds_hash = str_to_hash(
        "{obs}_{variable}_{latmin}_{latmax}_{lonmin}_{lonmax}_{train_dates[0]}_{train_dates[1]}".format(
            **asdict(run_parameters)
        )
    )
    target = intermediate_dir / 'get_obs' / ds_hash

    if use_cache and zmetadata_exists(target):
        print(f'found existing target: {target}')
        return target

    ds = open_era5(run_parameters.variable, run_parameters.train_period)

    subset = subset_dataset(
        ds,
        run_parameters.variable,
        run_parameters.train_period.time_slice,
        run_parameters.bbox,
        chunking_schema={'time': 365, 'lat': 150, 'lon': 150},
    )
    del subset[run_parameters.variable].encoding['chunks']
    subset.attrs.update({'title': title}, **get_cf_global_attrs(version=version))
    store = subset.to_zarr(target, mode='w', compute=False)
    store.compute(retries=5)
    return target


@task(log_stdout=True)
def get_experiment(run_parameters: RunParameters, time_subset: str) -> UPath:
    """Prefect task that returns cmip GCM data from input run parameters.

    Parameters
    ----------
    run_parameters : RunParameters
        RunParameter dataclass defined in common/conatiners.py. Constructed from prefect parameters.
    time_subset : str
        String describing time subset request. Either 'train_period' or 'predict_period'

    Returns
    -------
    UPath
        UPath to experiment dataset.
    """

    time_period = getattr(run_parameters, time_subset)
    frmt_str = "{model}_{scenario}_{variable}_{latmin}_{latmax}_{lonmin}_{lonmax}_{time_period.start}_{time_period.stop}".format(
        time_period=time_period, **asdict(run_parameters)
    )

    title = f"experiment ds: {frmt_str}"
    ds_hash = str_to_hash(frmt_str)
    target = intermediate_dir / 'get_experiment' / ds_hash

    print(target)
    if use_cache and zmetadata_exists(target):
        print(f'found existing target: {target}')
        return target

    ds = get_gcm(
        scenario=run_parameters.scenario,
        member_id=run_parameters.member,
        table_id=run_parameters.table_id,
        grid_label=run_parameters.grid_label,
        source_id=run_parameters.model,
        variable=run_parameters.variable,
        time_slice=time_period.time_slice,
    )

    subset = subset_dataset(
        ds, run_parameters.variable, time_period.time_slice, run_parameters.bbox
    )

    # Note: dataset is chunked into time:365 chunks to standardize leap-year chunking.
    subset = subset.chunk({'time': 365})
    del subset[run_parameters.variable].encoding['chunks']

    subset.attrs.update({'title': title}, **get_cf_global_attrs(version=version))
    subset.to_zarr(target, mode='w')
    # blocking_to_zarr(subset, target)
    return target


@task(log_stdout=True)
def rechunk(
    path: UPath,
    pattern: str = None,
    template: UPath = None,
    max_mem: str = "2GB",
) -> UPath:
    """Use `rechunker` package to adjust chunks of dataset to a form
    conducive for your processing.

    Parameters
    ----------
    path : UPath
        path to zarr store
    pattern : str
        The pattern of chunking you want to use. If used together with `template` it will override the template
        to ensure that the final dataset truly follows that `full_space` or `full_time` spec. This matters when you are passing
        a template that is either a shorter time length or a template that is a coarser grid (and thus a shorter lat/lon chunksize)
    template : UPath
        The path to the file you want to use as a chunking template. The utility will grab the chunk sizes and use them as the chunk
        target to feed to rechunker.
    max_mem : str
        The memory available for rechunking steps. Must look like "2GB". Optional, default is 2GB.

    Returns
    -------
    target : UPath
        Path to rechunked dataset
    """

    # if both defined then you'll take the spatial part of template and override one dimension with the specified pattern
    if template is not None:
        pattern_string = 'matched'
        if pattern is not None:
            pattern_string += f'_{pattern}'
    elif pattern is not None:
        pattern_string = pattern

    task_hash = str_to_hash(str(path) + pattern_string + str(template) + max_mem)
    target = intermediate_dir / 'rechunk' / task_hash
    path_tmp = scratch_dir / 'rechunk' / task_hash
    print(f'writing rechunked dataset for {path} to {target}')

    target_store = fsspec.get_mapper(str(target))
    temp_store = fsspec.get_mapper(str(path_tmp))

    if use_cache and zmetadata_exists(target):
        print(f'found existing target: {target}')
        # if we wanted to check that it was chunked correctly we could put this down below where
        # the target_schema is validated. but that requires us going through the development
        # of the schema would just hurt performance likely unnecessarily.
        # nevertheless, as future note: if we encounter chunk issues i suggest putting a schema check here
        return target
    # if a cached target isn't found we'll go through the rechunking step
    # open the zarr group
    target_store.clear()
    temp_store.clear()
    group = zarr.open_consolidated(path)
    # open the dataset to access the coordinates
    ds = xr.open_zarr(path)
    example_var = list(ds.data_vars)[0]
    # if you have defined a template then use the chunks of that template
    # to form the desired chunk definition
    if template is not None:
        template_ds = xr.open_zarr(template)
        # define the chunk definition
        chunk_def = {
            'time': min(template_ds.chunks['time'][0], len(ds.time)),
            'lat': min(template_ds.chunks['lat'][0], len(ds.lat)),
            'lon': min(template_ds.chunks['lon'][0], len(ds.lon)),
        }
        # if you have also defined a pattern then override the dimension you've specified there
        if pattern is not None:
            # the chunking pattern will return the dimensions that you'll chunk along
            # so `full_time` will return `('lat', 'lon')`
            chunk_dims = config.get(f"chunk_dims.{pattern}")
            for dim in chunk_def:
                if dim not in chunk_dims:
                    print(f'correcting dim {dim}')
                    # override the chunksize of those unchunked dimensions to be the complete length (like passing chunksize=-1
                    chunk_def[dim] = len(ds[dim])
    elif pattern is not None:
        chunk_dims = config.get(f"chunk_dims.{pattern}")
        chunk_def = calc_auspicious_chunks_dict(ds[example_var], chunk_dims=chunk_dims)
    else:
        raise AttributeError('must either define chunking pattern or template')
    print(f'template for when writing rechunked dataset for {path} to {target} is {template}')

    # Note:
    # for rechunker v 0.3.3:
    # initialize the chunks_dict that you'll pass in, filling the coordinates with
    # `None`` because you don't want to rechunk the coordinate arrays. this works with
    # for rechunker v 0.4.2:
    # initialize chunks_dict using the `chunk_def`` above
    chunks_dict = {
        'time': (chunk_def['time'],),
        'lon': (chunk_def['lon'],),
        'lat': (chunk_def['lat'],),
    }
    for var in ds.data_vars:
        chunks_dict[var] = chunk_def
    # now that you have your chunks_dict you can check that the dataset at `path`
    # you're passing in doesn't already match that schema. because if so, we don't
    # need to bother with rechunking and we'll skip it!
    schema_dict = {var: DataArraySchema(chunks=chunk_def) for var in ds.data_vars}
    target_schema = DatasetSchema(schema_dict)
    with contextlib.suppress(SchemaError):
        # check to see if the initial dataset already matches the schema, in which case just
        # return the initial path and work with that
        target_schema.validate(ds)
        return path
<<<<<<< HEAD
    except SchemaError:
        pass
    print(f'chunks_dict for when writing rechunked dataset for {path} to {target} is {chunks_dict}')

=======
>>>>>>> 42bf9020
    rechunk_plan = rechunker.rechunk(
        source=group,
        target_chunks=chunks_dict,
        max_mem=max_mem,
        target_store=target_store,
        temp_store=temp_store,
    )

    rechunk_plan.execute()

    # consolidate_metadata here since when it comes out of rechunker it isn't consolidated.
    zarr.consolidate_metadata(target_store)
    temp_store.clear()

    return target


@task
def time_summary(ds_path: UPath, freq: str) -> UPath:
    """Prefect task to create resampled data. Takes mean of `tasmax` and `tasmin` and sum of `pr`.

    Parameters
    ----------
    ds_path : UPath
        UPath to input zarr store at daily timestep
    freq : str
        aggregation frequency

    Returns
    -------
    UPath
        Path to resampled dataset.
    """

    ds_hash = str_to_hash(str(ds_path) + freq)
    target = intermediate_dir / 'time_summary' / ds_hash
    print(target)
    if use_cache and zmetadata_exists(target):
        print(f'found existing target: {target}')
        return target

    ds = xr.open_zarr(ds_path)

    out_ds = resample_wrapper(ds, freq=freq)

    out_ds.attrs.update({'title': 'time_summary'}, **get_cf_global_attrs(version=version))
    blocking_to_zarr(out_ds, target)
    return target


@task(log_stdout=True)
def get_weights(*, run_parameters, direction, regrid_method="bilinear"):
    weights = pd.read_csv(config.get('weights.gcm_obs_weights.uri'))
    path = (
        weights[
            (weights.source_id == run_parameters.model)
            & (weights.table_id == run_parameters.table_id)
            & (weights.grid_label == run_parameters.grid_label)
            & (weights.regrid_method == regrid_method)
            & (weights.direction == direction)
        ]
        .iloc[0]
        .path
    )
    print(path)
    return path


@task(log_stdout=True)
def get_pyramid_weights(*, run_parameters, levels, regrid_method="bilinear"):
    weights = pd.read_csv(config.get('weights.downscaled_pyramid_weights.uri'))
    print(weights)
    path = (
        weights[(weights.regrid_method == regrid_method) & (weights.levels == levels)].iloc[0].path
    )
    print(path)
    return path


@task(tags=['dask-resource:taskslots=1'], log_stdout=True)
def regrid(source_path: UPath, target_grid_path: UPath, weights_path: UPath = None) -> UPath:
    """Task to regrid a dataset to target grid.

    Parameters
    ----------
    source_path : UPath
        Path to dataset that will be regridded
    target_grid_path : UPath
        Path to template grid dataset
    weights_path : UPath (Optional)
        Path to weights file

    Returns
    -------
    UPath
        Path to regridded output dataset.
    """

    import xesmf as xe

    ds_hash = str_to_hash(str(source_path) + str(target_grid_path))
    target = intermediate_dir / 'regrid' / ds_hash
    print(target)

    if use_cache and zmetadata_exists(target):
        print(f'found existing target: {target}')
        return target
    source_ds = xr.open_zarr(source_path)
    target_grid_ds = xr.open_zarr(target_grid_path)

    if weights_path:
        from ndpyramid.regrid import _reconstruct_xesmf_weights

        weights = _reconstruct_xesmf_weights(xr.open_zarr(weights_path))
        print(weights_path)
        regridder = xe.Regridder(
            source_ds,
            target_grid_ds,
            weights=weights,
            reuse_weights=True,
            method="bilinear",
            extrap_method="nearest_s2d",
        )
    else:
        regridder = xe.Regridder(
            source_ds, target_grid_ds, method="bilinear", extrap_method="nearest_s2d"
        )

    regridded_ds = regridder(source_ds, keep_attrs=True)
    regridded_ds.attrs.update(
        {'title': source_ds.attrs['title']}, **get_cf_global_attrs(version=version)
    )
    regridded_ds.to_zarr(target, mode='w')
    return target


def _load_coords(ds: xr.Dataset) -> xr.Dataset:
    '''Helper function to explicitly load all dataset coordinates'''
    for var, da in ds.coords.items():
        ds[var] = da.load()
    return ds


def _pyramid_postprocess(dt: dt.DataTree, levels: int, other_chunks: dict = None) -> dt.DataTree:
    '''Postprocess data pyramid

    Adds multiscales metadata and sets Zarr encoding

    Parameters
    ----------
    dt : dt.DataTree
        Input data pyramid
    levels : int
        Number of levels in pyramid
    other_chunks : dict
        Chunks for non-spatial dims

    Returns
    -------
    dt.DataTree
        Updated data pyramid with metadata / encoding set
    '''
    chunks = {"x": PIXELS_PER_TILE, "y": PIXELS_PER_TILE}
    if other_chunks is not None:
        chunks.update(other_chunks)

    for level in range(levels):
        slevel = str(level)
        dt.ds.attrs['multiscales'][0]['datasets'][level]['pixels_per_tile'] = PIXELS_PER_TILE

        # set dataset chunks
        dt[slevel].ds = dt[slevel].ds.chunk(chunks)
        if 'date_str' in dt[slevel].ds:
            dt[slevel].ds['date_str'] = dt[slevel].ds['date_str'].chunk(-1)

        # set dataset encoding
        dt[slevel].ds = set_zarr_encoding(
            dt[slevel].ds, codec_config={"id": "zlib", "level": 1}, float_dtype="float32"
        )
        for var in ['time', 'time_bnds']:
            if var in dt[slevel].ds:
                dt[slevel].ds[var].encoding['dtype'] = 'int32'

    # set global metadata
    dt.ds.attrs.update({'title': 'multiscale data pyramid'}, **get_cf_global_attrs(version=version))
    return dt


@task(
    log_stdout=True,
)
def pyramid(
    ds_path: UPath, weights_pyramid_path: str, levels: int = 2, other_chunks: dict = None
) -> UPath:
    '''Task to create a data pyramid from an xarray Dataset

    Parameters
    ----------
    ds_path : UPath
        Path to input dataset
    weights_pyramid_path : str
        Path to weights pyramid
    levels : int, optional
        Number of levels in pyramid, by default 2
    uri : str, optional
        Path to write output data pyamid to, by default None
    other_chunks : dict
        Chunks for non-spatial dims


    Returns
    -------
    target : UPath
    '''
    ds_hash = str_to_hash(str(ds_path) + str(levels) + str(other_chunks))
    target = results_dir / 'pyramid' / ds_hash

    if use_cache and zmetadata_exists(target):
        print(f'found existing target: {target}')
        return target

    ds = xr.open_zarr(ds_path).pipe(_load_coords)

    ds.coords['date_str'] = ds['time'].dt.strftime('%Y-%m-%d').astype('S10')

    ds.attrs.update({'title': ds.attrs['title']}, **get_cf_global_attrs(version=version))
    target_pyramid = dt.open_datatree('az://static/target-pyramid', engine='zarr')
    weights_pyramid = datatree.open_datatree(weights_pyramid_path, engine='zarr')
    # create pyramid
    dta = pyramid_regrid(
        ds, target_pyramid=target_pyramid, levels=levels, weights_pyramid=weights_pyramid
    )

    # write to target
    dta.to_zarr(target, mode='w')
    return target


@task
def run_analyses(ds_path: UPath, run_parameters: RunParameters) -> UPath:
    """Prefect task to run the analyses on results from a downscaling run.

    Parameters
    ----------
    ds_path : UPath
    run_parameters : RunParameters
        Downscaling run parameter container

    Returns
    -------
    PosixPath
        The local location of an executed notebook path.
    """

    import papermill
    from azure.storage.blob import BlobServiceClient, ContentSettings

    from cmip6_downscaling.analysis import metrics

    root = PosixPath(metrics.__file__)
    template_path = root.parent / 'analyses_template.ipynb'
    executed_notebook_path = root.parent / f'analyses_{run_parameters.run_id}.ipynb'
    executed_html_path = root.parent / f'analyses_{run_parameters.run_id}.html'

    parameters = asdict(run_parameters)
    parameters['run_id'] = run_parameters.run_id
    # TODO: figure out how to unpack these fields in the notebook
    # asdict will return lists for train_dates and predict_dates
    # parameters['train_period_start'] = train_period.start
    # parameters['train_period_end'] = train_period.stop
    # parameters['predict_period_start'] = predict_period.start
    # parameters['predict_period_end'] = predict_period.stop

    # execute notebook with papermill
    papermill.execute_notebook(template_path, executed_notebook_path, parameters=parameters)

    # convert from ipynb to html
    # TODO: move this to stand alone function
    # Q: can we control the output path name?
    os.system(f"jupyter nbconvert {executed_notebook_path} --to html")

    # TODO: move to stand alone function
    connection_string = os.getenv('AZURE_STORAGE_CONNECTION_STRING', None)
    if connection_string is not None:
        # if you have a connection_string, copy the html to azure, if not just return
        # because it is already in your local machine
        blob_service_client = BlobServiceClient.from_connection_string(connection_string)
        # TODO: fix b/c the run_id has slashes now!!!
        blob_name = config.get('storage.web_results.blob') / parameters.run_id / 'analyses.html'
        blob_client = blob_service_client.get_blob_client(container='$web', blob=blob_name)
        # clean up before writing
        with contextlib.suppress(Exception):
            blob_client.delete_blob()
        #  need to specify html content type so that it will render and not download
        with open(executed_html_path, "rb") as data:
            blob_client.upload_blob(
                data, content_settings=ContentSettings(content_type='text/html')
            )

    return executed_notebook_path


@task
def finalize(path_dict: dict, run_parameters: RunParameters):

    now = datetime.datetime.utcnow().isoformat()
    target1 = results_dir / 'runs' / run_parameters.run_id / f'{now}.json'
    target2 = results_dir / 'runs' / run_parameters.run_id / 'latest.json'
    print(target1)
    print(target2)

    out = {'parameters': asdict(run_parameters)}
    out['attrs'] = get_cf_global_attrs(version=version)
    out['datasets'] = {k: str(p) for k, p in path_dict.items()}

    with target1.open(mode='w') as f:
        json.dump(out, f, indent=2)

    with target2.open(mode='w') as f:
        json.dump(out, f, indent=2)<|MERGE_RESOLUTION|>--- conflicted
+++ resolved
@@ -267,13 +267,6 @@
         # return the initial path and work with that
         target_schema.validate(ds)
         return path
-<<<<<<< HEAD
-    except SchemaError:
-        pass
-    print(f'chunks_dict for when writing rechunked dataset for {path} to {target} is {chunks_dict}')
-
-=======
->>>>>>> 42bf9020
     rechunk_plan = rechunker.rechunk(
         source=group,
         target_chunks=chunks_dict,
