from prefect import Flow, Parameter

from cmip6_downscaling import runtimes
from cmip6_downscaling.methods.bcsd.tasks import (
    coarsen_obs,
    fit_and_predict,
    interpolate_prediction,
    postprocess_bcsd,
    spatial_anomalies,
)
from cmip6_downscaling.methods.common.tasks import (
    annual_summary,
    get_experiment,
    get_obs,
    make_run_parameters,
    monthly_summary,
    pyramid,
    rechunk,
    regrid,
    run_analyses,
)

runtime = runtimes.get_runtime()
print(runtime)


with Flow(
    name="bcsd", storage=runtime.storage, run_config=runtime.run_config, executor=runtime.executor
) as flow:

    run_parameters = make_run_parameters(
        method=Parameter("method"),
        obs=Parameter("obs"),
        model=Parameter("model"),
        scenario=Parameter("scenario"),
        variable=Parameter("variable"),
        latmin=Parameter("latmin"),
        latmax=Parameter("latmax"),
        lonmin=Parameter("lonmin"),
        lonmax=Parameter("lonmax"),
        train_dates=Parameter("train_period"),
        predict_dates=Parameter("predict_period"),
    )

    # input datasets
    obs_path = get_obs(run_parameters)
    experiment_path = get_experiment(run_parameters)

    coarse_obs_path = coarsen_obs(obs_path, experiment_path, run_parameters)
<<<<<<< HEAD

    interpolated_obs_path = regrid(source_path=obs_path, target_grid_path=obs_path)
=======
    interpolated_obs_path = interpolate_obs(obs_path, coarse_obs_path, run_parameters)
>>>>>>> 469cdc11

    interpolated_obs_full_time_path = rechunk(
        path=interpolated_obs_path, pattern="full_time", run_parameters=run_parameters
    )
    obs_full_time_path = rechunk(path=obs_path, pattern="full_time", run_parameters=run_parameters)
    spatial_anomalies_path = spatial_anomalies(
        obs_full_time_path, interpolated_obs_full_time_path, run_parameters
    )

    # TODO: add spatial_chunks to config and do all full_time rechunks according to that pattern

    coarse_obs_full_time_path = rechunk(coarse_obs_path, pattern='full_time')
    experiment_full_time_path = rechunk(experiment_path, pattern='full_time')

    bias_corrected_path = fit_and_predict(
        experiment_full_time_path, coarse_obs_full_time_path, run_parameters
    )

    bias_corrected_fine_full_space_path = interpolate_prediction(
        bias_corrected_path, obs_path, run_parameters
    )  # rechunks to full_space

    bias_corrected_fine_full_time_path = rechunk(
        bias_corrected_fine_full_space_path, pattern='full_time'
    )

    postprocess_bcsd_path = postprocess_bcsd(
        bias_corrected_fine_full_time_path, spatial_anomalies_path, run_parameters
    )  # fine-scale maps (full_space) (time: 365)

    # temporary aggregations
    monthly_summary_path = monthly_summary(postprocess_bcsd_path, run_parameters)
    annual_summary_path = annual_summary(postprocess_bcsd_path, run_parameters)

    # analysis notebook
    analysis_location = run_analyses(postprocess_bcsd_path, run_parameters)

    # pyramids
    daily_pyramid_path = pyramid(postprocess_bcsd_path, run_parameters, key='daily', levels=4)
    monthly_pyramid_path = pyramid(monthly_summary_path, run_parameters, key='monthly', levels=4)
    annual_pyramid_path = pyramid(annual_summary_path, run_parameters, key='annual', levels=4)

    # if config.get('run_options.cleanup_flag') is True:
    #     cleanup.run_rsfip(gcm_identifier, obs_identifier)<|MERGE_RESOLUTION|>--- conflicted
+++ resolved
@@ -47,12 +47,9 @@
     experiment_path = get_experiment(run_parameters)
 
     coarse_obs_path = coarsen_obs(obs_path, experiment_path, run_parameters)
-<<<<<<< HEAD
 
     interpolated_obs_path = regrid(source_path=obs_path, target_grid_path=obs_path)
-=======
-    interpolated_obs_path = interpolate_obs(obs_path, coarse_obs_path, run_parameters)
->>>>>>> 469cdc11
+
 
     interpolated_obs_full_time_path = rechunk(
         path=interpolated_obs_path, pattern="full_time", run_parameters=run_parameters
