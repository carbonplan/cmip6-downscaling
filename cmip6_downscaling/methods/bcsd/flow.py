from prefect import Flow, Parameter

from cmip6_downscaling import runtimes
from cmip6_downscaling.methods.bcsd.tasks import (
    coarsen_obs,
    fit_and_predict,
    interpolate_prediction,
    postprocess_bcsd,
    spatial_anomalies,
)
from cmip6_downscaling.methods.common.tasks import (
    annual_summary,
    get_experiment,
    get_obs,
    make_run_parameters,
    monthly_summary,
    pyramid,
    rechunk,
    regrid,
    run_analyses,
)

runtime = runtimes.get_runtime()
print(runtime)


with Flow(
    name="bcsd", storage=runtime.storage, run_config=runtime.run_config, executor=runtime.executor
) as flow:

    run_parameters = make_run_parameters(
        method=Parameter("method"),
        obs=Parameter("obs"),
        model=Parameter("model"),
        scenario=Parameter("scenario"),
        variable=Parameter("variable"),
        latmin=Parameter("latmin"),
        latmax=Parameter("latmax"),
        lonmin=Parameter("lonmin"),
        lonmax=Parameter("lonmax"),
        train_dates=Parameter("train_period"),
        predict_dates=Parameter("predict_period"),
    )

    # input datasets
    obs_path = get_obs(run_parameters)
    experiment_train_path = get_experiment(run_parameters, time_subset='train_period')
    experiment_predict_path = get_experiment(run_parameters, time_subset='predict_period')

    coarse_obs_path = coarsen_obs(obs_path, experiment_train_path, run_parameters)

<<<<<<< HEAD
    coarse_obs_path = coarsen_obs(obs_path, experiment_path, run_parameters)

    interpolated_obs_path = regrid(source_path=obs_path, target_grid_path=obs_path)
=======
    interpolated_obs_path = interpolate_obs(obs_path, coarse_obs_path, run_parameters)
>>>>>>> 5200974c

    interpolated_obs_full_time_path = rechunk(
        path=interpolated_obs_path, pattern="full_time", run_parameters=run_parameters
    )
    obs_full_time_path = rechunk(path=obs_path, pattern="full_time", run_parameters=run_parameters)
    spatial_anomalies_path = spatial_anomalies(
        obs_full_time_path, interpolated_obs_full_time_path, run_parameters
    )

<<<<<<< HEAD
    # TODO: add spatial_chunks to config and do all full_time rechunks according to that pattern

=======
>>>>>>> 5200974c
    coarse_obs_full_time_path = rechunk(coarse_obs_path, pattern='full_time')

    experiment_train_full_time_path = rechunk(experiment_train_path, pattern='full_time')
    experiment_predict_full_time_path = rechunk(experiment_predict_path, pattern='full_time')

    bias_corrected_path = fit_and_predict(
        experiment_train_full_time_path=experiment_train_full_time_path,
        experiment_predict_full_time_path=experiment_predict_full_time_path,
        coarse_obs_full_time_path=coarse_obs_full_time_path,
        run_parameters=run_parameters,
    )

    bias_corrected_fine_full_space_path = interpolate_prediction(
        bias_corrected_path, obs_path, run_parameters
    )  # rechunks to full_space

    bias_corrected_fine_full_time_path = rechunk(
        bias_corrected_fine_full_space_path, pattern='full_time'
    )
    postprocess_bcsd_path = postprocess_bcsd(
        bias_corrected_fine_full_time_path, spatial_anomalies_path, run_parameters
    )  # fine-scale maps (full_space) (time: 365)

    # temporary aggregations
    monthly_summary_path = monthly_summary(postprocess_bcsd_path, run_parameters)
    annual_summary_path = annual_summary(postprocess_bcsd_path, run_parameters)

    # analysis notebook
    analysis_location = run_analyses(postprocess_bcsd_path, run_parameters)

    # pyramids
    daily_pyramid_path = pyramid(postprocess_bcsd_path, run_parameters, key='daily', levels=4)
    monthly_pyramid_path = pyramid(monthly_summary_path, run_parameters, key='monthly', levels=4)
    annual_pyramid_path = pyramid(annual_summary_path, run_parameters, key='annual', levels=4)

    # if config.get('run_options.cleanup_flag') is True:
    #     cleanup.run_rsfip(gcm_identifier, obs_identifier)<|MERGE_RESOLUTION|>--- conflicted
+++ resolved
@@ -49,13 +49,9 @@
 
     coarse_obs_path = coarsen_obs(obs_path, experiment_train_path, run_parameters)
 
-<<<<<<< HEAD
     coarse_obs_path = coarsen_obs(obs_path, experiment_path, run_parameters)
 
     interpolated_obs_path = regrid(source_path=obs_path, target_grid_path=obs_path)
-=======
-    interpolated_obs_path = interpolate_obs(obs_path, coarse_obs_path, run_parameters)
->>>>>>> 5200974c
 
     interpolated_obs_full_time_path = rechunk(
         path=interpolated_obs_path, pattern="full_time", run_parameters=run_parameters
@@ -65,11 +61,6 @@
         obs_full_time_path, interpolated_obs_full_time_path, run_parameters
     )
 
-<<<<<<< HEAD
-    # TODO: add spatial_chunks to config and do all full_time rechunks according to that pattern
-
-=======
->>>>>>> 5200974c
     coarse_obs_full_time_path = rechunk(coarse_obs_path, pattern='full_time')
 
     experiment_train_full_time_path = rechunk(experiment_train_path, pattern='full_time')
