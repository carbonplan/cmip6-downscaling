from prefect import Flow, Parameter

from cmip6_downscaling import runtimes
from cmip6_downscaling.methods.bcsd.tasks import (
    coarsen_obs,
    fit_and_predict,
    interpolate_prediction,
    postprocess_bcsd,
    spatial_anomalies,
)
from cmip6_downscaling.methods.common.tasks import (
    annual_summary,
    get_experiment,
    get_obs,
    make_run_parameters,
    monthly_summary,
    pyramid,
    rechunk,
    regrid,
    run_analyses,
)

runtime = runtimes.get_runtime()
print(runtime)


with Flow(
    name="bcsd", storage=runtime.storage, run_config=runtime.run_config, executor=runtime.executor
) as flow:

    run_parameters = make_run_parameters(
        method=Parameter("method"),
        obs=Parameter("obs"),
        model=Parameter("model"),
        scenario=Parameter("scenario"),
        variable=Parameter("variable"),
        latmin=Parameter("latmin"),
        latmax=Parameter("latmax"),
        lonmin=Parameter("lonmin"),
        lonmax=Parameter("lonmax"),
        train_dates=Parameter("train_period"),
        predict_dates=Parameter("predict_period"),
    )

    # input datasets
    obs_path = get_obs(run_parameters)
<<<<<<< HEAD
    experiment_path = get_experiment(run_parameters, time_subset='train_period')
=======
    experiment_train_path = get_experiment(run_parameters, time_subset='train_period')
    experiment_predict_path = get_experiment(run_parameters, time_subset='predict_period')
>>>>>>> e6dd9595

    coarse_obs_path = coarsen_obs(obs_path, experiment_train_path, run_parameters)

    interpolated_obs_path = regrid(source_path=obs_path, target_grid_path=obs_path)

    interpolated_obs_full_time_path = rechunk(
        path=interpolated_obs_path, pattern="full_time", run_parameters=run_parameters
    )
    obs_full_time_path = rechunk(path=obs_path, pattern="full_time", run_parameters=run_parameters)
    spatial_anomalies_path = spatial_anomalies(
        obs_full_time_path, interpolated_obs_full_time_path, run_parameters
    )

    coarse_obs_full_time_path = rechunk(coarse_obs_path, pattern='full_time')

    experiment_train_full_time_path = rechunk(experiment_train_path, pattern='full_time')
    experiment_predict_full_time_path = rechunk(experiment_predict_path, pattern='full_time')

    bias_corrected_path = fit_and_predict(
        experiment_train_full_time_path=experiment_train_full_time_path,
        experiment_predict_full_time_path=experiment_predict_full_time_path,
        coarse_obs_full_time_path=coarse_obs_full_time_path,
        run_parameters=run_parameters,
    )

    bias_corrected_fine_full_space_path = interpolate_prediction(
        bias_corrected_path, obs_path, run_parameters
    )  # rechunks to full_space

    bias_corrected_fine_full_time_path = rechunk(
        bias_corrected_fine_full_space_path, pattern='full_time'
    )
    postprocess_bcsd_path = postprocess_bcsd(
        bias_corrected_fine_full_time_path, spatial_anomalies_path, run_parameters
    )  # fine-scale maps (full_space) (time: 365)

    # temporary aggregations
    monthly_summary_path = monthly_summary(postprocess_bcsd_path, run_parameters)
    annual_summary_path = annual_summary(postprocess_bcsd_path, run_parameters)

    # analysis notebook
    analysis_location = run_analyses(postprocess_bcsd_path, run_parameters)

    # pyramids
    daily_pyramid_path = pyramid(postprocess_bcsd_path, run_parameters, key='daily', levels=4)
    monthly_pyramid_path = pyramid(monthly_summary_path, run_parameters, key='monthly', levels=4)
    annual_pyramid_path = pyramid(annual_summary_path, run_parameters, key='annual', levels=4)

    # if config.get('run_options.cleanup_flag') is True:
    #     cleanup.run_rsfip(gcm_identifier, obs_identifier)<|MERGE_RESOLUTION|>--- conflicted
+++ resolved
@@ -44,12 +44,9 @@
 
     # input datasets
     obs_path = get_obs(run_parameters)
-<<<<<<< HEAD
-    experiment_path = get_experiment(run_parameters, time_subset='train_period')
-=======
+
     experiment_train_path = get_experiment(run_parameters, time_subset='train_period')
     experiment_predict_path = get_experiment(run_parameters, time_subset='predict_period')
->>>>>>> e6dd9595
 
     coarse_obs_path = coarsen_obs(obs_path, experiment_train_path, run_parameters)
 
