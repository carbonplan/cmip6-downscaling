from dataclasses import asdict

import xarray as xr
from prefect import task
from upath import UPath

from cmip6_downscaling import config
from cmip6_downscaling.methods.common.containers import RunParameters

intermediate_dir = UPath(config.get("storage.intermediate.uri"))

use_cache = config.get('run_options.use_cache')


@task
def coarsen_obs(obs_path: UPath, experiment_path: UPath, run_parameters: RunParameters) -> UPath:
    # Q: for coarsen_obs and interpolate_obs, should we split the task into a separate tasks for regridding and rechunking?
    target = (
        intermediate_dir
        / "coarsen_obs"
        / "{obs}_{model}_{variable}_{latmin}_{latmax}_{lonmin}_{lonmax}_{train_dates[0]}_{train_dates[1]}".format(
            **asdict(run_parameters)
        )
    )
    if use_cache and (target / ".zmetadata").exists():
        print(f"found existing target: {target}")
        return target

    # experiment_ds = xr.open_zarr(experiment_path)

    # coarse_obs_ds = regrid_ds(ds_path=obs_path, target_grid_ds=experiment_ds)

    # coarse_obs_ds.to_zarr(target, mode='w')
    return target


@task
<<<<<<< HEAD
def calc_spacial_anomalies(
    obs_path: UPath, interpolated_obs_path: UPath, run_parameters: RunParameters
=======
def interpolate_obs(
    obs_path: UPath, coarse_obs_path: UPath, run_parameters: RunParameters
) -> UPath:
    target = (
        intermediate_dir
        / "interpolate_obs"
        / "{obs}_{model}_{variable}_{latmin}_{latmax}_{lonmin}_{lonmax}_{train_dates[0]}_{train_dates[1]}".format(
            **asdict(run_parameters)
        )
    )
    if use_cache and (target / ".zmetadata").exists():
        print(f"found existing target: {target}")
        return target

    # TODO

    # interpolated_obs_ds.to_zarr(target, mode='w')
    return target


@task
def spatial_anomalies(
    obs_full_time_path: UPath, interpolated_obs_full_time_path: UPath, run_parameters: RunParameters
>>>>>>> 469cdc11
) -> UPath:
    target = (
        intermediate_dir
        / "spatial_anomalies"
        / "{obs}_{model}_{variable}_{latmin}_{latmax}_{lonmin}_{lonmax}_{train_dates[0]}_{train_dates[1]}".format(
            **asdict(run_parameters)
        )
    )
    if use_cache and (target / ".zmetadata").exists():
        print(f"found existing target: {target}")
        return target

    interpolated_obs_full_time_ds = xr.open_zarr(interpolated_obs_full_time_path)
    obs_full_time_ds = xr.open_zarr(obs_full_time_path)

    # calculate the difference between the actual obs (with finer spatial heterogeneity)
    # and the interpolated coarse obs this will be saved and added to the
    # spatially-interpolated coarse predictions to add the spatial heterogeneity back in.

    spatial_anomalies = obs_full_time_ds - interpolated_obs_full_time_ds
    seasonal_cycle_spatial_anomalies = spatial_anomalies.groupby("time.month").mean()

    seasonal_cycle_spatial_anomalies.to_zarr(target, mode="w")

    return target


@task
def fit_and_predict(
    experiment_full_time_path: UPath,
    coarse_obs_full_time_path: UPath,
    run_parameters: RunParameters,
) -> UPath:

    target = intermediate_dir / "fit_and_predict" / run_parameters.run_id
    if use_cache and (target / ".zmetadata").exists():
        print(f"found existing target: {target}")
        return target

    # TODO

    # bias_corrected.to_zarr(target, mode='w')
    return target


@task
def interpolate_prediction(
    bias_corrected_path: UPath, obs_path: UPath, run_parameters: RunParameters
) -> UPath:

    target = intermediate_dir / "interpolate_prediction" / run_parameters.run_id
    if use_cache and (target / ".zmetadata").exists():
        print(f"found existing target: {target}")
        return target

    # TODO

    # bias_corrected_fine_full_space.to_zarr(target, mode='w')
    return target


@task
def postprocess_bcsd(
    bias_corrected_fine_full_time_path: UPath,
    spatial_anomalies_path: UPath,
    run_parameters: RunParameters,
) -> UPath:

    target = intermediate_dir / "interpolate_prediction" / run_parameters.run_id
    if use_cache and (target / ".zmetadata").exists():
        print(f"found existing target: {target}")
        return target

    # TODO

    # results.to_zarr(target, mode='w')
    return target<|MERGE_RESOLUTION|>--- conflicted
+++ resolved
@@ -35,10 +35,7 @@
 
 
 @task
-<<<<<<< HEAD
-def calc_spacial_anomalies(
-    obs_path: UPath, interpolated_obs_path: UPath, run_parameters: RunParameters
-=======
+
 def interpolate_obs(
     obs_path: UPath, coarse_obs_path: UPath, run_parameters: RunParameters
 ) -> UPath:
@@ -62,7 +59,6 @@
 @task
 def spatial_anomalies(
     obs_full_time_path: UPath, interpolated_obs_full_time_path: UPath, run_parameters: RunParameters
->>>>>>> 469cdc11
 ) -> UPath:
     target = (
         intermediate_dir
