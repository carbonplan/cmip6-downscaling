from dataclasses import asdict

import xarray as xr
from prefect import task
from skdownscale.pointwise_models import PointWiseDownscaler
from skdownscale.pointwise_models.bcsd import BcsdPrecipitation, BcsdTemperature
from upath import UPath

from cmip6_downscaling import config
from cmip6_downscaling.constants import ABSOLUTE_VARS, RELATIVE_VARS
from cmip6_downscaling.methods.common.containers import RunParameters

intermediate_dir = UPath(config.get("storage.intermediate.uri"))

use_cache = config.get('run_options.use_cache')


@task
def coarsen_obs(obs_path: UPath, experiment_path: UPath, run_parameters: RunParameters) -> UPath:
    # Q: for coarsen_obs and interpolate_obs, should we split the task into a separate tasks for regridding and rechunking?
    target = (
        intermediate_dir
        / "coarsen_obs"
        / "{obs}_{model}_{variable}_{latmin}_{latmax}_{lonmin}_{lonmax}_{train_dates[0]}_{train_dates[1]}".format(
            **asdict(run_parameters)
        )
    )
    if use_cache and (target / ".zmetadata").exists():
        print(f"found existing target: {target}")
        return target

    # experiment_ds = xr.open_zarr(experiment_path)

    # coarse_obs_ds = regrid_ds(ds_path=obs_path, target_grid_ds=experiment_ds)

    # coarse_obs_ds.to_zarr(target, mode='w')
    return target


@task
def interpolate_obs(
    obs_path: UPath, coarse_obs_path: UPath, run_parameters: RunParameters
) -> UPath:
    target = (
        intermediate_dir
        / "interpolate_obs"
        / "{obs}_{model}_{variable}_{latmin}_{latmax}_{lonmin}_{lonmax}_{train_dates[0]}_{train_dates[1]}".format(
            **asdict(run_parameters)
        )
    )
    if use_cache and (target / ".zmetadata").exists():
        print(f"found existing target: {target}")
        return target

    # TODO

    # interpolated_obs_ds.to_zarr(target, mode='w')
    return target


@task
<<<<<<< HEAD
def calc_spatial_anomalies(
    obs_path: UPath, interpolated_obs_path: UPath, run_parameters: RunParameters
=======
def spatial_anomalies(
    obs_full_time_path: UPath, interpolated_obs_full_time_path: UPath, run_parameters: RunParameters
>>>>>>> 469cdc11
) -> UPath:
    target = (
        intermediate_dir
        / "spatial_anomalies"
        / "{obs}_{model}_{variable}_{latmin}_{latmax}_{lonmin}_{lonmax}_{train_dates[0]}_{train_dates[1]}".format(
            **asdict(run_parameters)
        )
    )
    if use_cache and (target / ".zmetadata").exists():
        print(f"found existing target: {target}")
        return target

    interpolated_obs_full_time_ds = xr.open_zarr(interpolated_obs_full_time_path)
    obs_full_time_ds = xr.open_zarr(obs_full_time_path)

    # calculate the difference between the actual obs (with finer spatial heterogeneity)
    # and the interpolated coarse obs this will be saved and added to the
    # spatially-interpolated coarse predictions to add the spatial heterogeneity back in.

    spatial_anomalies = obs_full_time_ds - interpolated_obs_full_time_ds
    seasonal_cycle_spatial_anomalies = spatial_anomalies.groupby("time.month").mean()

    seasonal_cycle_spatial_anomalies.to_zarr(target, mode="w")

    return target


@task
def fit_and_predict(
    experiment_train_full_time_path: UPath,
    experiment_predict_full_time_path: UPath,
    coarse_obs_full_time_path: UPath,
    run_parameters: RunParameters,
) -> UPath:

    target = intermediate_dir / "fit_and_predict" / run_parameters.run_id
    if use_cache and (target / ".zmetadata").exists():
        print(f"found existing target: {target}")
        return target

    # # TODO
    if run_parameters.variable in ABSOLUTE_VARS:
        bcsd_model = BcsdTemperature(return_anoms=False)
    elif run_parameters.variable in RELATIVE_VARS:
        bcsd_model = BcsdPrecipitation(return_anoms=False)
    else:
        raise ValueError('variable not found in ABSOLUTE_VARS OR RELATIVE_VARS.')

    pointwise_model = PointWiseDownscaler(model=bcsd_model, dim="time")

    coarse_obs_full_time_ds = xr.open_zarr(coarse_obs_full_time_path)
    experiment_train_full_time_ds = xr.open_zarr(experiment_train_full_time_path)
    experiment_predict_full_time_ds = xr.open_zarr(experiment_predict_full_time_path)

    pointwise_model.fit(
        experiment_train_full_time_ds[run_parameters.variable],
        coarse_obs_full_time_ds[run_parameters.variable],
    )
    bias_corrected_da = pointwise_model.predict(
        experiment_predict_full_time_ds[run_parameters.variable]
    )

    bias_corrected_ds = bias_corrected_da.astype('float32').to_dataset(name=run_parameters.variable)
    bias_corrected_ds.to_zarr(target, mode='w')
    return target


@task
def interpolate_prediction(
    bias_corrected_path: UPath, obs_path: UPath, run_parameters: RunParameters
) -> UPath:

    target = intermediate_dir / "interpolate_prediction" / run_parameters.run_id
    if use_cache and (target / ".zmetadata").exists():
        print(f"found existing target: {target}")
        return target

    # TODO

    # bias_corrected_fine_full_space.to_zarr(target, mode='w')
    return target


@task
def postprocess_bcsd(
    bias_corrected_fine_full_time_path: UPath,
    spatial_anomalies_path: UPath,
    run_parameters: RunParameters,
) -> UPath:

    target = intermediate_dir / "interpolate_prediction" / run_parameters.run_id
    if use_cache and (target / ".zmetadata").exists():
        print(f"found existing target: {target}")
        return target

    # TODO

    # results.to_zarr(target, mode='w')
    return target<|MERGE_RESOLUTION|>--- conflicted
+++ resolved
@@ -59,13 +59,9 @@
 
 
 @task
-<<<<<<< HEAD
-def calc_spatial_anomalies(
-    obs_path: UPath, interpolated_obs_path: UPath, run_parameters: RunParameters
-=======
+
 def spatial_anomalies(
     obs_full_time_path: UPath, interpolated_obs_full_time_path: UPath, run_parameters: RunParameters
->>>>>>> 469cdc11
 ) -> UPath:
     target = (
         intermediate_dir
