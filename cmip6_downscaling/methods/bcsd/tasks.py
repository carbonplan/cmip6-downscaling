--- conflicted
+++ resolved
@@ -85,9 +85,7 @@
     return target
 
 
-<<<<<<< HEAD
-@task(log_stdout=True, max_retries=3, retry_delay=timedelta(seconds=5))
-=======
+
 def _fit_and_predict_wrapper(xtrain, ytrain, xpred, run_parameters, dim='time'):
     xpred = xpred.rename({'t2': 'time'})
     if run_parameters.variable in ABSOLUTE_VARS:
@@ -107,8 +105,7 @@
     return bias_corrected_ds
 
 
-@task(log_stdout=True)
->>>>>>> 84afeea5
+@task(log_stdout=True, max_retries=3, retry_delay=timedelta(seconds=5))
 def fit_and_predict(
     experiment_train_full_time_path: UPath,
     experiment_predict_full_time_path: UPath,
